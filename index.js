
/**
 * @file        index.js
 *              NodeJS entry point for the dcp-client package.
 *
 *              During module initialization, we load dist/dcp-client-bundle.js from the
 *              same directory as this file, and inject the exported modules into the NodeJS
 *              module environment.
 *
 *              During init(), we wire up require('dcp/dcp-xhr') to provide global.XMLHttpRequest,
 *              from the local bundle, allowing us to immediately start using an Agent which
 *              understands proxies and keepalive.
 *
 * @author      Wes Garland, wes@kingsds.network
 * @date        July 2019
 */
exports.debug = false;
let initFinish = false; /* flag to help us detect use of Compute API before init promise resolves */

function debugging(what) {
  const debugSyms = []
        .concat((exports.debug || '').split(','))
        .concat((process.env.DCP_CLIENT_DEBUG || '').split(','))
        .filter((a) => !!a);
  
  if (typeof debugging.cache[what] === 'boolean') /* cache hit */
    return debugging.cache[what];

  if (-1 !== debugSyms.indexOf('*') ||
      -1 !== debugSyms.indexOf(what) ||
      -1 !== debugSyms.indexOf('dcp-client') ||
      -1 !== debugSyms.indexOf('verbose')) {
    debugging.cache[what] = true;
  } else {
    debugging.cache[what] = false;
  }

  return debugging.cache[what];
}
debugging.cache = {}

const _initForTestHarnessSymbol = {}
const _initForSyncSymbol = {};
const path = require('path')
const fs = require('fs')
const distDir = path.resolve(path.dirname(module.filename), 'dist')
const moduleSystem = require('module')
const bundleSandbox = {
  crypto: { getRandomValues: require('polyfill-crypto.getrandomvalues') },
  require: require,
  console: console,
  setInterval: setInterval,
  setTimeout: setTimeout,
  clearTimeout: clearTimeout,
  URL: URL,
  dcpConfig: {
    bundleConfig: true,
    scheduler: {
    }, bank: {
      location: new URL('http://bootstrap.distributed.computer/')
    }, packageManager: {
      location: new URL('http://bootstrap.distributed.computer/')
    },
    needs: { urlPatchup: true }
  },
}

/** Evaluate a file in a sandbox without polluting the global object.
 *  @param      filename        {string}    The name of the file to evaluate, relative to
 *  @param      sandbox         {object}    A sandbox object, used for injecting 'global' symbols as needed
 *  @param      olFlag          {boolean}   true if the file contains only an object literal
 */
function evalScriptInSandbox(filename, sandbox, olFlag) {
  var code
  var context = require('vm').createContext(sandbox)
  try {
    code = fs.readFileSync(path.resolve(distDir, filename), 'utf-8')
    if (olFlag)
      code = '(' + code + ')'
  } catch(e) {
    debugging() && console.error('evalScriptInSandbox Error:', e.message);
    if (e.code === 'ENOENT')
      return {}
    throw e
  }

  return require('vm').runInContext(code, context, filename, 0) // eslint-disable-line
}

/** Evaluate code in a secure sandbox; in this case, the code is the configuration
 *  file, and the sandbox is a special container with limited objects that we setup
 *  during config file processing.
 *
 *  @param      code     {string}        The code to eval
 *  @param      context  {object}        An object that has been initialized as a context
 *                                       that will act like the context's global object
 *  @param      filename {string}        The name of the file we're evaluating for stack-
 *                                       trace purposes.
 */
function evalStringInSandbox(code, sandbox, filename) {
  var _initFinish = initFinish;
  var context = require('vm').createContext(sandbox)
  var ret

  initFinish = true; /* Allow us to eval require("dcp/compute"); from config */
  ret = require('vm').runInContext(code, context, filename || '(dcp-client$$evalStringInSandbox)', 0) // eslint-disable-line
  initFinish = _initFinish;
  return ret;
}

/** Load the bootstrap bundle - used primarily to plumb in protocol.justFetch.
 *  Runs in a different, but identical, sandbox as the config files and client code.
 */
function loadBootstrapBundle() {
  let sandbox = {}

  Object.assign(sandbox, bundleSandbox)
  sandbox.window = sandbox
  
  return evalScriptInSandbox(path.resolve(distDir, 'dcp-client-bundle.js'), sandbox)
}

const injectedModules = {};
const resolveFilenamePrevious = moduleSystem._resolveFilename;
moduleSystem._resolveFilename = function dcpClient$$injectModule$resolveFilenameShim(moduleIdentifier) { 
  if (injectedModules.hasOwnProperty(moduleIdentifier)) {
    if (!initFinish){
      if( moduleIdentifier === 'dcp/compute') throw new Error(`module ${moduleIdentifier} cannot be required until the dcp-client::init() promise has been resolved.`);
    }
    return moduleIdentifier;
  }
  return resolveFilenamePrevious.apply(null, arguments)
}
/** 
 * Inject an initialized module into the native NodeJS module system. 
 *
 * @param       id              {string}        module identifier
 * @param       moduleExports   {object}        the module's exports object
 * @param       clobber         {boolean}       inject on top of an existing module identifier
 *                                              if there is a collsion.
 * @throw Error if there is a collision and clobber is not truey.
 */
function injectModule(id, moduleExports, clobber) {
  if (!clobber && typeof moduleSystem._cache[id] !== 'undefined')
    throw new Error(`Module ${id} has already been injected`);
  moduleSystem._cache[id] = new (moduleSystem.Module)
  moduleSystem._cache[id].id = id
  moduleSystem._cache[id].parent = module
  moduleSystem._cache[id].exports = moduleExports
  moduleSystem._cache[id].filename = id
  moduleSystem._cache[id].loaded = true
  injectedModules[id] = true;
  debugging('modules') && console.debug(` - injected module ${id}: ${typeof moduleExports === 'object' ? Object.keys(moduleExports) : '(' + typeof moduleExports + ')'}`);
}

injectModule('dcp/env-native', { platform: 'nodejs' })

/* Inject all properties of the bundle object as modules in the
 * native NodeJS module system.
 */
let bundle = loadBootstrapBundle()
let nsMap = require('./ns-map')

debugging('modules') && console.debug('Begin phase 1 module injection')  /* Just enough to be able to load a second bundle */
for (let moduleId in nsMap) {
  let moduleExports = bundle[nsMap[moduleId]]
  if (!moduleExports)
    throw new Error(`Bundle is missing exports for module ${moduleId}`)
  injectModule(moduleId, moduleExports)
}

/** Reformat an error (rejection) message from protocol.justFetch, so that debugging code 
 *  can include (for example) a text-rendered version of the remote 404 page.
 *
 *  @param      {object}        error   The rejection from justFetch()
 *  @returns    {string}        An error message, formatted with ANSI color when the output
 *                              is a terminal, suitable for writing directly to stdout. If
 *                              the response included html content (eg a 404 page), it is 
 *                              rendered to text in this string.
 */
exports.justFetchPrettyError = function dcpClient$$justFetchPrettyError(error, useChalk) {
  let chalk, message, headers={}

  if (!error.request || !error.request.status)
    return error.message

  if (typeof useChalk === 'undefined')
    useChalk = require('tty').isatty(0) || process.env.FORCE_COLOR;
  chalk = new require('chalk').constructor({enabled: useChalk})

  error.request.getAllResponseHeaders().replace(/\r/g,'').split('\n').forEach(function(line) {
    var colon = line.indexOf(': ')
    headers[line.slice(0,colon)] = line.slice(colon+2)
  })
  message = `HTTP Status: ${error.request.status} for ${error.request.method} ${error.request.location}`

  switch(headers['content-type'].replace(/;.*$/, '')) {
  case 'text/plain':
    message += '\n' + chalk.grey(error.request.responseText)
    break;
  case 'text/html':
    message += '\n' + chalk.grey(require('html-to-text').fromString(error.request.responseText, {
      wordwrap: parseInt(process.env.COLUMNS, 10) || 80,
      format: {
        heading: function (elem, fn, options) {
          var h = fn(elem.children, options);
          return '====\n' + chalk.yellow(chalk.bold(h.toUpperCase())) + '\n====';
        }
      }}))
    break;
  }

  return message
}    

/** Merge a new configuration object on top of an existing one. The new object
 *  is overlaid on the existing object, so that properties specified in the 
 *  existing object graph overwrite, but unspecified edges are left alone.
 *
 * *note* -     We treat objects with constructors other than Function or Object
 *              as though they were primitive values, as they may contain internal 
 *              state that is not represented solely by their own properties
 * 
 * @param       {object}        existing        The top node of an object graph whose 
 *                                              edges may be replaced
 * @param       {object}        neo             The top node of an object graph whose
 *                                              edges describe the replacement
 */
function addConfig (existing, neo) {
  for (let prop in neo) {
    if (!neo.hasOwnProperty(prop)) { continue }
    if (typeof neo[prop] === 'object' && !Array.isArray(neo[prop]) && ['Function','Object'].includes(neo[prop].constructor.name)) {
      if (typeof existing[prop] === 'undefined') {
        existing[prop] = {}
      }
      addConfig(existing[prop], neo[prop])
    } else {
      existing[prop] = neo[prop]
    }
  }
}

function checkConfigFileSafePerms(fullPath) {
  let newPath
  let args = fullPath.split(path.sep)
  
  args[0] += path.sep
  do
  {
    let check
    check=path.resolve.apply(null, args)
    if (fs.statSync(check).mode & 0o022)
      throw new Error(`Config ${fullPath} insecure due to world- or group-writeable ${check}`)
    args.pop()
  } while(args.length)
}

/**
 * Initialize the dcp-client bundle for use by the compute API, etc.
 *
 * @param       {string|URL object}     [url="https://scheduler.distribtued.computer"]
 *                                      Location of scheduler, from whom we download
 *                                      dcp-config.js, which in turn tells us where to
 *                                      find the bundle.
 * @param       {boolean}               [autoUpdate=false]
 * @param       {string|URL object}     [bundleLocation]        The location of the autoUpdate
 *                                      bundle; used to override the bunde.location in the
 *                                      remote dcpConfig.
 *
 * @returns     a Promise which resolves to the dcpConfig which bundle-supplied libraries will see.
 *//**
 * Initialize the dcp-client bundle for use by the compute API, etc.
 *
 * @param       {object}                dcpConfig       a dcpConfig object which can have
 *                                                      scheduler.location, bundle.location, bundle.autoUpdate
 * @returns     a Promise which resolves to the dcpConfig which bundle-supplied libraries will see.
 */
exports.init = async function dcpClient$$init() {
/* The steps that are followed are in a very careful order; there are default configuration options 
 * which can be overridden by either the API consumer or the scheduler; it is important that the wishes 
 * of the API consumer always take priority.
 *
 *  0 - load the local copy of the bundle (happens as side effect of initial require)
 *  1 - specify the default config by reading ~/.dcp/dcp-client/dcp-config.js or using hard-coded defaults
 *  2 - use this copy to plumb in global.XMLHttpRequest which lives forever -- that way KeepAlive etc works.
 *  3 - merge the passed-in configuration with the default configuration
 *  4 - use the config + environment + arguments to figure out where the scheduler is
 *  5 - pull the scheduler's config, and layer it on top of the current configuration
 *  6 - reapply the passed-in configuration into the current configuration
 *  7 - use the new/current configuration to figure out if we are supposed to pull a remote
 *      bundle (autoUpdate) and, if so, from where
 *  8 - activate either the local bundle or the remote bundle against a fresh sandbox using the
 *      latest config: this causes it to (unfortunately) cache configuration values like the location
 *      of the scheduler
 *  9 - re-export the modules from the new bundle
 * 10 - load and cache identity & bank keystores if they are provided and config.parseArgv is true
 */
  let dcpConfig = require('dcp/dcp-config')
  let remoteConfigCode = false;
  let finalBundleCode
  let userConfig = { scheduler: {}, bundle: {}, parseArgv: true }
  let homedirConfigPath = path.resolve(require('os').homedir(), '.dcp', 'dcp-client', 'dcp-config.js')
  let homedirConfig
  let URL = require('dcp/dcp-url').URL
  let testHarnessMode = false
  let initSyncMode = false;
  
  if (arguments[0] === _initForTestHarnessSymbol) {
    /* Disable homedir config, remote code/config download in test harness mode */
    arguments = Array.from(arguments)
    remoteConfigCode = arguments.shift()
    if (typeof remoteConfigCode === 'object') {
      remoteConfigCode = JSON.stringify(remoteConfigCode)
    }
    testHarnessMode = true
    homedirConfigPath = process.env["DCP_CLIENT_TEST_HARNESS_MODE_HOMEDIR_CONFIG_PATH"]
  } else if (arguments[0] === _initForSyncSymbol) {
    initSyncMode = true;
    arguments = Array.from(arguments);
    arguments.shift();
  }
  
  /* Fix all future files containing new URL() to use our class */
  bundleSandbox.URL = URL
  if (dcpConfig.needs && dcpConfig.needs.urlPatchup)
    require('dcp/dcp-url').patchup(dcpConfig)

  /* 1 */
  if (homedirConfigPath && fs.existsSync(homedirConfigPath)) {
    let code
    
    checkConfigFileSafePerms(homedirConfigPath)
    code = fs.readFileSync(homedirConfigPath, 'utf-8')

    if (code.match(/^\s*{/)) {
      homedirConfig = evalScriptInSandbox(homedirConfigPath, bundleSandbox, true)
      addConfig(userConfig, homedirConfig)
    } else {
      let configSandbox = {}
      configSandbox.console = console
      Object.assign(configSandbox, bundleSandbox)
      Object.assign(configSandbox, dcpConfig)
      evalStringInSandbox(code, configSandbox, homedirConfigPath)
    }
  }
  /* Sort out polymorphic arguments: 'passed-in configuration' */
  if (arguments[0]) {
    if (typeof arguments[0] === 'string' || (typeof arguments[0] === 'object' && arguments[0] instanceof global.URL)) {
      addConfig(userConfig, { scheduler: { location: new URL(arguments[0]) }})
    } else if (typeof arguments[0] === 'object') {
      addConfig(userConfig, arguments[0]);
    }
  }
  if (arguments[1])
    userConfig.bundle.autoUpdate = !!arguments[1]
  if (arguments[2])
    userConfig.bundle.location = new URL(arguments[2])

  /* 2 */
  global.XMLHttpRequest = require('dcp/dcp-xhr').XMLHttpRequest

  /* 3 */
  addConfig(dcpConfig, userConfig)
  if (!dcpConfig.scheduler.location)
    dcpConfig.scheduler.location = new (require('dcp/dcp-url').URL)('https://scheduler.distributed.computer')
  if (!dcpConfig.scheduler.configLocation)
    dcpConfig.scheduler.configLocation = new URL(dcpConfig.scheduler.location.resolve('etc/dcp-config.js')) /* 4 */
  if (userConfig)
    addConfig(dcpConfig, userConfig) 

  /* 4 */
  if (userConfig.parseArgv) {
    // don't enable help output for init
    const argv = require('dcp/dcp-cli').base().help(false).argv;
    const { scheduler } = argv;
    if (scheduler) {
      userConfig.scheduler.location = new URL(scheduler);
    }
  }
  if (process.env.DCP_SCHEDULER_LOCATION)
    userConfig.scheduler.location = new URL(process.env.DCP_SCHEDULER_LOCATION)
  if (process.env.DCP_SCHEDULER_CONFIGLOCATION)
    userConfig.scheduler.configLocation = process.env.DCP_SCHEDULER_CONFIGLOCATION
  if (process.env.DCP_CONFIG_LOCATION)
    userConfig.scheduler.configLocation = process.env.DCP_CONFIG_LOCATION
  if (process.env.DCP_BUNDLE_AUTOUPDATE)
    userConfig.bundle.location = !!process.env.DCP_BUNDLE_AUTOUPDATE.match(/^true$/i)
  if (process.env.DCP_BUNDLE_LOCATION)
    userConfig.bundle.location = process.env.DCP_BUNDLE_LOCATION
  if (userConfig.scheduler && typeof userConfig.scheduler.location === 'string')
    userConfig.scheduler.location = new URL(userConfig.scheduler.location)
  if (userConfig.bundle && typeof userConfig.bundle.location === 'string')
    userConfig.bundle.location = new URL(userConfig.bundle.location)
  if (userConfig)
    addConfig(dcpConfig, userConfig) 

  /* 5 */
  if (!testHarnessMode && !initSyncMode) {
    try {
      debugging() && console.debug(` * Loading configuration from ${dcpConfig.scheduler.configLocation.href}`);
      remoteConfigCode = await require('dcp/protocol').justFetch(dcpConfig.scheduler.configLocation)
    } catch(e) {
      debugging() && console.error(exports.justFetchPrettyError(e))
      throw new Error(exports.justFetchPrettyError(e, false))
    }
  } else if (initSyncMode) {
    debugging() && console.debug(` * Blocking while loading configuration from ${dcpConfig.scheduler.configLocation.href}`);
    remoteConfigCode = fetchSync(dcpConfig.scheduler.configLocation);
  }
  if (remoteConfigCode !== false && remoteConfigCode.length === 0)
    throw new Error('Configuration is empty at ' + dcpConfig.scheduler.configLocation.href)

  /* 6 */
  bundleSandbox.Error = Error; // patch Error so webpacked code gets the same reference
  bundleSandbox.window = bundleSandbox
  if (remoteConfigCode)
    addConfig(dcpConfig, evalStringInSandbox(remoteConfigCode, bundleSandbox, dcpConfig.scheduler.configLocation));
  addConfig(dcpConfig, bundleSandbox.dcpConfig, true)
  bundleSandbox.dcpConfig = dcpConfig /* assigning window.dcpConfig in remoteConfigCoode creates a new
                                         dcpConfig in the bundle - put it back */

  if (!dcpConfig.bundle.location && dcpConfig.portal && dcpConfig.portal.location)
    dcpConfig.bundle.location = new URL(dcpConfig.portal.location.resolve('dcp-client-bundle.js'))
  if (userConfig)
    addConfig(dcpConfig, userConfig)

  /* 7 */
  if (!testHarnessMode && dcpConfig.bundle.autoUpdate && dcpConfig.bundle.location) {
    if (initSyncMode) {
      debugging() && console.debug(` * Blocking to load autoUpdate bundle from ${dcpConfig.bundle.location.href}`);
      finaleBundleCode = fetchSync(dcpConfig.bundle.location.href);
    } else {
      try {
        debugging() && console.debug(` * Loading autoUpdate bundle from ${dcpConfig.bundle.location.href}`);
        finalBundleCode = await require('dcp/protocol').justFetch(dcpConfig.bundle.location.href);
      } catch(e) {
        debugging() && console.error(exports.justFetchPrettyError(e));
        throw new Error(exports.justFetchPrettyError(e, false));
      }
    }
  }

  /* 8 */
  if (finalBundleCode)
    bundle = evalStringInSandbox(finalBundleCode, bundleSandbox, dcpConfig.bundle.location.href)
  else
    bundle = evalScriptInSandbox(path.resolve(distDir, 'dcp-client-bundle.js'), bundleSandbox)
  if (process.env.DCP_SCHEDULER_LOCATION)
    userConfig.scheduler.location = new URL(process.env.DCP_SCHEDULER_LOCATION)
  /* 9 */
  debugging('modules') && console.debug('Begin phase 2 module injection');
  Object.entries(bundle).forEach(entry => {
    let [id, moduleExports] = entry
    if (id !== 'dcp-config') {
      injectModule('dcp/' + id, moduleExports, typeof nsMap['dcp/' + id] !== 'undefined')
    }
  })

  addConfig(dcpConfig, require('dcp/dcp-config'))
  if (global.dcpConfig) {
    debugging() && console.debug('Dropping bundle dcp-config in favour of global dcpConfig')
    Object.assign(nsMap['dcp/dcp-config'], global.dcpConfig) /* in case anybody has internal references - should props be proxies? /wg nov 2019 */
    bundleSandbox.dcpConfig = nsMap['dcp/dcp-config'] = global.dcpConfig
    injectModule('dcp/dcp-config', global.dcpConfig, true)
  }

<<<<<<< HEAD
  Object.defineProperty(exports, 'distDir', {
    value: function dcpClient$$distDir$getter() {
      return distDir;
    },
    configurable: false,
    writable: false,
    enumerable: false
  })

  injectModule('dcp/client', exports);
=======
  
  /* 10 */
  if (dcpConfig.parseArgv) {
    const dcpCli = require('dcp/dcp-cli');
    // don't enable help output for init
    const argv = dcpCli.base().help(false).argv;
    const { help, identity, identityFile, defaultBankAccount, defaultBankAccountFile } = argv;

    if (!help) {
      const wallet = require('dcp/wallet');
      if (identity || identityFile) {
        const idKs = await dcpCli.getIdentityKeystore();
        wallet.addId(idKs);
      }

      if (defaultBankAccount || defaultBankAccountFile) {
        const bankKs = await dcpCli.getAccountKeystore();
        wallet.add(bankKs);
      }
    }
  }
>>>>>>> ac22ba7b

  initFinish = true;
  return makeInitReturnObject();
}

exports.initcb = require('./init-common').initcb

/**
 * Sync version of dcp-client.init() - intended only for test harnesses.
 * This function does not download the configuration object from the scheduler,
 * nor does it check for remote bundle updates.
 *
 * @note This is an unofficial API and is subject to change without notice.
 */
exports._initForTestHarness = function dcpClient$$_initForTestHarness(dcpConfig) {
  var dcp;
  
  exports.init(_initForTestHarnessSymbol);
  dcp = makeInitReturnObject();
  function setConfig(dcpConfig) {
    injectModule('dcp/dcp-config', dcpConfig, true);
  }
  return { dcp, setConfig };
}

/**
 * Sync version of dcp-client.init().
 *
 * @returns dcpConfig
 */
exports.initSync = function dcpClient$$initSync() {
  let argv = Array.from(arguments);
  argv.unshift(_initForSyncSymbol);
  initFinish = true;
  exports.init.apply(null, argv);

  return makeInitReturnObject();
}

/** Fetch a web resource from the server, blocking the event loop. Used by initSync() to
 *  fetch the remote scheduler's configuration and optionally its autoUpdate bundle. The
 *  download program displays HTTP-level errors on stderr, so we simply inhert and let it
 *  push the detailed error reporting to the user.
 *
 *  @param      url     {string | instance of dcp/dcp-url.URL}          The URL to fetch; http and https are supported.
 *  @returns    {string} containing the result body.
 *
 *  @throws if there was an error, including HTTP 404 etc.
 */
function fetchSync(url) {
  const child_process = require('child_process');
  var child;
  var argv = [ process.execPath, require.resolve('./bin/download'), '--quiet' ];
  var output = '';
  var env = { FORCE_COLOR: 1 };
  
  if (typeof url !== 'string')
    url = url.href;
  argv.push(url);

  child = child_process.spawnSync(argv[0], argv.slice(1), { env: Object.assign(env), shell: false, windowsHide: true, stdio: [ 'ignore', 'pipe', 'inherit' ]});
  if (child.status !== 0)
    throw new Error(`Child process returned exit code ${child.status}`);

  return child.stdout.toString('utf-8');
}

/** Factory function which returns an object which is all of the dcp/ modules exported into
 *  node's module space via the namespace-mapping (ns-map) module. These all original within
 *  the dcp-client bundle in dist/, or the remote scheduler's bundle if autoUpdate was enabled.
 *
 *  This is the return value from initSync() and the promise resolution value for init().
 */
function makeInitReturnObject() {
  var o = {};
  var nsMap = require('./ns-map');

  for (let moduleIdentifier in nsMap) {
    if (!nsMap.hasOwnProperty(moduleIdentifier))
      continue;
    if (moduleIdentifier.startsWith('dcp/'))
      o[moduleIdentifier.slice(4)] = require(moduleIdentifier);
  }

  return o;
}<|MERGE_RESOLUTION|>--- conflicted
+++ resolved
@@ -447,6 +447,7 @@
     bundle = evalScriptInSandbox(path.resolve(distDir, 'dcp-client-bundle.js'), bundleSandbox)
   if (process.env.DCP_SCHEDULER_LOCATION)
     userConfig.scheduler.location = new URL(process.env.DCP_SCHEDULER_LOCATION)
+
   /* 9 */
   debugging('modules') && console.debug('Begin phase 2 module injection');
   Object.entries(bundle).forEach(entry => {
@@ -464,7 +465,6 @@
     injectModule('dcp/dcp-config', global.dcpConfig, true)
   }
 
-<<<<<<< HEAD
   Object.defineProperty(exports, 'distDir', {
     value: function dcpClient$$distDir$getter() {
       return distDir;
@@ -475,7 +475,6 @@
   })
 
   injectModule('dcp/client', exports);
-=======
   
   /* 10 */
   if (dcpConfig.parseArgv) {
@@ -497,7 +496,6 @@
       }
     }
   }
->>>>>>> ac22ba7b
 
   initFinish = true;
   return makeInitReturnObject();
