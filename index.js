--- conflicted
+++ resolved
@@ -646,11 +646,7 @@
  * conflating local configuration and defaults, either hard-coded or remote.  The localConfig is used
  * to figure out where to download the scheduler.
  */
-<<<<<<< HEAD
-  const dcpURL  = require('dcp/dcp-url').URL;
-=======
   const dcpURL = require('dcp/dcp-url').URL;
->>>>>>> 34de8ad3
   let defaultConfig = require('dcp/dcp-config'); /* dcpConfig from bundle */
   let remoteConfigCode = false;
   let finalBundleURL = false;
@@ -676,13 +672,8 @@
 
   if (!programName)
     programName = process.argv[1] ? path.basename(process.argv[1], '.js') : false;
-<<<<<<< HEAD
-  if (!aggrConfig.scheduler.location)
-    aggrConfig.scheduler.location = localConfig.scheduler.location = new dcpURL('https://scheduler.distributed.computer/')
-=======
 
   let config = localConfig;
->>>>>>> 34de8ad3
 
   /* This follows spec doc line-by-line */
   await (async function crap() { return 123 })();
@@ -714,19 +705,11 @@
   await addConfigEnviron(localConfig, 'DCP_CONFIG_');
   await addConfigFile(localConfig, etc,    `override/dcp-config.js`);
   await addConfigRKey(localConfig, 'HKLM', 'override/dcp-config');
-<<<<<<< HEAD
-  
-  /* 3 */
-  addConfig(aggrConfig, localConfig);
-  if (!aggrConfig.scheduler.configLocation)
-    aggrConfig.scheduler.configLocation = localConfig.scheduler.configLocation = new dcpURL(aggrConfig.scheduler.location.resolve('etc/dcp-config.js'));
-=======
 
   /* 3 */
   addConfig(aggrConfig, localConfig);
   if (!aggrConfig.scheduler.configLocation)
     addConfigs(aggrConfig.scheduler, localConfig.scheduler, { configLocation: new dcpURL(aggrConfig.scheduler.location.resolve('etc/dcp-config.js'))});
->>>>>>> 34de8ad3
 
   /* 4 */
   if (aggrConfig.parseArgv) {
