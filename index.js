/**
 * @file        index.js
 *              NodeJS entry point for the dcp-client package.
 *
 *              During module initialization, we load dist/dcp-client-bundle.js from the
 *              same directory as this file, and inject the exported modules into the NodeJS
 *              module environment.
 *
 *              There are three initialization styles provided, which are all basically the same, 
 *              have different calling styles;
 *              1. initSync - blocks until initialization is complete
 *              2. init     - returns a Promise, is an "async" function; resolve when initialization is complete
 *              3. initcb   - invokes a callback when initialization is complete
 *
 *              During initialization, we 
 *              1. wire up require('dcp/dcp-xhr') to provide global.XMLHttpRequest from the local bundle, 
 *                 allowing us to immediately start using an Agent which understands HTTP proxies and 
 *                 and keepalive,
 *              2. build the layered dcp-config for the program invoking init 
 *                 (see: https://people.kingsds.network/wesgarland/dcp-client-priorities.html /wg aug 2020)
 *              3. download a new bundle if auto-update is on
 *              4. make the bundle "see" the layered dcp-config as their global dcpConfig
 *              5. re-inject the bundle modules (possibly from the new bundle) 
 *
 * @author      Wes Garland, wes@kingsds.network
 * @date        July 2019
 */
const os      = require('os');
const fs      = require('fs')
const path    = require('path');
const process = require('process');

exports.debug = false;
let initInvoked = false; /* flag to help us detect use of Compute API before init */

function debugging(what) {
  const debugSyms = []
        .concat((exports.debug || '').split(','))
        .concat((process.env.DCP_CLIENT_DEBUG || '').split(','))
        .filter((a) => !!a);
  
  if (typeof debugging.cache[what] === 'boolean') /* cache hit */
    return debugging.cache[what];

  if (-1 !== debugSyms.indexOf('*') ||
      -1 !== debugSyms.indexOf('all') ||
      -1 !== debugSyms.indexOf('all:all') ||
      -1 !== debugSyms.indexOf(what) ||
      -1 !== debugSyms.indexOf('dcp-client') ||
      -1 !== debugSyms.indexOf('verbose')) {
    debugging.cache[what] = true;
  } else {
    debugging.cache[what] = false;
  }

  return debugging.cache[what];
}
debugging.cache = {}

const distDir = path.resolve(path.dirname(module.filename), 'dist')
const moduleSystem = require('module')

const bundleSandbox = {
  crypto: { getRandomValues: require('polyfill-crypto.getrandomvalues') },
  require: require,
  console: console,
  setInterval: setInterval,
  setTimeout: setTimeout,
  clearTimeout: clearTimeout,
  URL: URL,
  Function: Function,
  Object: Object,
  Array: Array,
  Date: Date,
  dcpConfig: {
    bundleConfig: true,
    needs: { urlPatchup: true }
  },
}

/** Evaluate a file in a sandbox without polluting the global object.
 *  @param      filename        {string}    The name of the file to evaluate, relative to
 *  @param      sandbox         {object}    A sandbox object, used for injecting 'global' symbols as needed
 *  @param      olFlag          {boolean}   true if the file contains only an object literal
 */
function evalScriptInSandbox(filename, sandbox, olFlag) {
  var code
  var context = require('vm').createContext(sandbox)
  try {
    code = fs.readFileSync(path.resolve(distDir, filename), 'utf-8')
    if (olFlag)
      code = '(' + code + ')'
  } catch(e) {
    debugging() && console.error('evalScriptInSandbox Error:', e.message);
    if (e.code === 'ENOENT')
      return {}
    throw e
  }

  return require('vm').runInContext(code, context, filename, 0) // eslint-disable-line
}

/** Evaluate code in a secure sandbox; in this case, the code is the configuration
 *  file, and the sandbox is a special container with limited objects that we setup
 *  during config file processing.
 *
 *  @param      code     {string}        The code to eval
 *  @param      context  {object}        An object that has been initialized as a context
 *                                       that will act like the context's global object
 *  @param      filename {string}        The name of the file we're evaluating for stack-
 *                                       trace purposes.
 */
function evalStringInSandbox(code, sandbox, filename) {
  let context = require('vm').createContext(sandbox);
  // remove comments and then decide if this config file has a return. If so we need to wrap it.
  if (withoutComments(code).match(/^\s*return/m)) {
    code = `( () => { ${code} })()`;
  }
  return require('vm').runInContext(code, context, filename || '(dcp-client$$evalStringInSandbox)', 0) // eslint-disable-line
}

/**
 * Return a version of the code without comments. The algorithm here is pretty basic
 * feel free to improve it.
 * @param {string} code String to change
 */
function withoutComments(code) {
  return code.replace(/(\/\*([\s\S]*?)\*\/)|(\/\/(.*)$)/gm, '')
}

/** Load the bootstrap bundle - used primarily to plumb in protocol.justFetch.
 *  Runs in a different, but identical, sandbox as the config files and client code.
 */
function loadBootstrapBundle() {
  let sandbox = {}

  Object.assign(sandbox, bundleSandbox)
  sandbox.window = sandbox
  sandbox.globalThis = sandbox;
  
  return evalScriptInSandbox(path.resolve(distDir, 'dcp-client-bundle.js'), sandbox)
}

const injectedModules = {};
const resolveFilenamePrevious = moduleSystem._resolveFilename;
moduleSystem._resolveFilename = function dcpClient$$injectModule$resolveFilenameShim(moduleIdentifier) { 
  if (injectedModules.hasOwnProperty(moduleIdentifier)) {
    if (!initInvoked) {
      if( moduleIdentifier === 'dcp/compute') throw new Error(`module ${moduleIdentifier} cannot be required until the dcp-client::init() promise has been resolved.`);
    }
    return moduleIdentifier;
  }
  return resolveFilenamePrevious.apply(null, arguments)
}
/** 
 * Inject an initialized module into the native NodeJS module system. 
 *
 * @param       id              {string}        module identifier
 * @param       moduleExports   {object}        the module's exports object
 * @param       clobber         {boolean}       inject on top of an existing module identifier
 *                                              if there is a collsion.
 * @throw Error if there is a collision and clobber is not truey.
 */
function injectModule(id, moduleExports, clobber) {
  if (!clobber && typeof moduleSystem._cache[id] !== 'undefined')
    throw new Error(`Module ${id} has already been injected`);
  moduleSystem._cache[id] = new (moduleSystem.Module)
  moduleSystem._cache[id].id = id
  moduleSystem._cache[id].parent = module
  moduleSystem._cache[id].exports = moduleExports
  moduleSystem._cache[id].filename = id
  moduleSystem._cache[id].loaded = true
  injectedModules[id] = true;
  debugging('modules') && console.debug(` - injected module ${id}: ${typeof moduleExports === 'object' ? Object.keys(moduleExports) : '(' + typeof moduleExports + ')'}`);
}

/**
 * Inject modules from a bundle according to a namespace map.
 * The namespace map maps bundle exports onto the internal require(dcp/...) namespace.
 * 
 * @param    nsMap    the namespace map object
 * @param    bundle   the webpack bundle (~moduleGroup object)
 * @param    clobber  {boolean}       inject on top of an existing module identifier
 *                                    if there is a collsion.
 */
function injectNsMapModules(nsMap, bundle, bundleLabel, clobber) {
  bundle = Object.assign({}, bundle);
  
  for (let moduleId in nsMap) {
    let moduleExports = bundle[nsMap[moduleId]]
    if (!moduleExports) {
      if (injectedModules[moduleId])
        console.warn(`Warning: Bundle '${bundleLabel}' is missing exports for module ${moduleId}; using version from previous bundle`);
      else
        throw new Error(`Bundle '${bundleLabel}' is missing exports for module ${moduleId}`);
    } else {
      injectModule(moduleId, moduleExports, clobber)
    }
  }
}

injectModule('dcp/env-native', { platform: 'nodejs' })

/* Inject all properties of the bundle object as modules in the
 * native NodeJS module system.
 */
debugging('modules') && console.debug('Begin phase 1 module injection')  /* Just enough to be able to load a second bundle */
injectNsMapModules(require('./ns-map'), loadBootstrapBundle(), 'bootstrap');
injectModule('dcp/bootstrap-build', require('dcp/build'));

/** Reformat an error (rejection) message from protocol.justFetch, so that debugging code 
 *  can include (for example) a text-rendered version of the remote 404 page.
 *
 *  @param      {object}        error   The rejection from justFetch()
 *  @returns    {string}        An error message, formatted with ANSI color when the output
 *                              is a terminal, suitable for writing directly to stdout. If
 *                              the response included html content (eg a 404 page), it is 
 *                              rendered to text in this string.
 */
exports.justFetchPrettyError = function dcpClient$$justFetchPrettyError(error, useChalk) {
  let chalk, message, headers={}

  if (!error.request || !error.request.status)
    return error;

  if (typeof useChalk === 'undefined')
    useChalk = require('tty').isatty(0) || process.env.FORCE_COLOR;
  chalk = new require('chalk').constructor({enabled: useChalk})

  error.request.getAllResponseHeaders().replace(/\r/g,'').split('\n').forEach(function(line) {
    var colon = line.indexOf(': ')
    headers[line.slice(0,colon)] = line.slice(colon+2)
  })
  message = `HTTP Status: ${error.request.status} for ${error.request.method} ${error.request.location}`

  switch(headers['content-type'].replace(/;.*$/, '')) {
    case 'text/plain':
      message += '\n' + chalk.grey(error.request.responseText)
      break;
    case 'text/html': {
      let html = error.request.responseText;

      html = html.replace(/\n<a/gi, ' <a'); /* html-to-text bug, affects google 301s /wg jun 2020 */
      message += chalk.grey(require('html-to-text').fromString(html, {
        wordwrap: parseInt(process.env.COLUMNS, 10) || 80,
        hideLinkHrefIfSameAsText: true,
        format: {
          heading: function (elem, fn, options) {
            var h = fn(elem.children, options);
            return '\n====\n' + chalk.yellow(chalk.bold(h.toUpperCase())) + '\n====\n';
          }
        }
      }));
      break;
    }
  }

  return message
}    

/** Merge a new configuration object on top of an existing one. The new object
 *  is overlaid on the existing object, so that properties specified in the 
 *  existing object graph overwrite, but unspecified edges are left alone.
 *
 *  Instances of URL and dcpUrl::URL receive special treatment: if they are being
 *  overwritten by a string, the string is used the argument to the constructor
 *  to create a new object that replaces the entire value.
 * 
 * *note* -     We treat objects with constructors other than Function or Object
 *              as though they were primitive values, as they may contain internal 
 *              state that is not represented solely by their own properties
 *
 * @param       {object}        existing        The top node of an object graph whose 
 *                                              edges may be replaced
 * @param       {object}        neo             The top node of an object graph whose
 *                                              edges describe the replacement
 */
function addConfig (existing, neo) {
  const { DcpURL } = require('dcp/dcp-url');

  for (let prop in neo) {
<<<<<<< HEAD
    if (!neo.hasOwnProperty(prop)) { continue }
    if (neo[prop] !== null && typeof neo[prop] === 'object' && !Array.isArray(neo[prop]) && ['Function','Object'].includes(neo[prop].constructor.name)) {
=======
    if (!neo.hasOwnProperty(prop))
      continue;
    if (typeof existing[prop] === 'object' && DcpURL.isURL(existing[prop])) {
      existing[prop] = new (existing[prop].constructor)(neo[prop]);
      continue;
    }
    if (typeof neo[prop] === 'object' && !Array.isArray(neo[prop]) && ['Function','Object'].includes(neo[prop].constructor.name)) {
>>>>>>> 460937be
      if (typeof existing[prop] === 'undefined') {
        existing[prop] = {}
      }
      addConfig(existing[prop], neo[prop])
    } else {
      existing[prop] = neo[prop]
    }
  }
}

/* existing ... neo */
function addConfigs() {
  var neo = arguments[arguments.length - 1];

  for (existing of Array.from(arguments).slice(0, -1))
    addConfig(existing, neo);
}

function checkConfigFileSafePerms(fullPath) {
  let newPath
  let args = fullPath.split(path.sep)

  args[0] += path.sep
  do
  {
    let check
    check=path.resolve.apply(null, args)
    if (fs.statSync(check).mode & 0o002)
<<<<<<< HEAD
      console.warn(`Warning: Config ${fullPath} insecure due to world-writeable ${check}`);
=======
      console.warn(`Config ${fullPath} insecure due to world-writeable ${check}`);
>>>>>>> 460937be
    args.pop()
  } while(args.length);
}
if (os.platform() === 'win32')
  checkConfigFileSafePerms = function(){};

/** Create a memo of where DcpURL instances are in the object graph */
function makeURLMemo(obj, where) {
  const { DcpURL } = require('dcp/dcp-url');
  var memo = [];
  var here;

  if (!where)
    where = '';

  for (let prop in obj) {
    if (typeof obj[prop] !== 'object')
      continue;
    here = where ? where + '.' + prop : prop;
    if (DcpURL.isURL(obj[prop])) {
      memo.push(here);
    } else {
      memo = memo.concat(makeURLMemo(obj[prop], here));
    }
  }

  return memo;
}

/** Change any properties in the urlMemo which are strings into URLs */
function applyURLMemo(urlMemo, top) {
  const { DcpURL } = require('dcp/dcp-url');
  for (let path of urlMemo) {
    let obj = top;
    let pathEls, pathEl;

    for (pathEls = path.split('.'), pathEl = pathEls.shift();
         pathEls.length;
         pathEl = pathEls.shift()) {
      obj = obj[pathEl];      
    }
    if (typeof obj[pathEl] === 'string')
      obj[pathEl] = new DcpURL(obj[pathEl]);
  }
}

/** Merge a new configuration object on top of an existing one, via
 *  addConfig().  The file is read, turned into an object, and becomes
 *  the neo config.
 *
 *  Any falsey path component causes us to not read the file. This silent
 *  failure is desired behaviour.
 */
function addConfigFile(existing /*, file path components ... */) {
  let fullPath = '';

  debugging() && console.debug(` * Loading configuration from ${Array.from(arguments).slice(1).join(path.sep)}`);

  for (let i=1; i < arguments.length; i++) {
    if (!arguments[i])
      return;
    fullPath = path.join(fullPath, arguments[i]);
  }

  if (fullPath && fs.existsSync(fullPath)) {
    let neo;
    let code
    
    checkConfigFileSafePerms(fullPath);
    code = fs.readFileSync(fullPath, 'utf-8');
    
    if (withoutComments(code).match(/^\s*{/)) {
      neo = evalScriptInSandbox(fullPath, bundleSandbox, true);
      addConfig(existing, neo);
    } else {
      /* overlay the context's global namespace with the dcpConfig namespace so 
       * that we have good syntax to modify with arbitrary JS; then find changes 
       * and apply to aggregate config.
       */
      let configSandbox = {}
      let knownGlobals;
      let urlMemo;
      
      neo = {};
      configSandbox.console = console
      Object.assign(configSandbox, bundleSandbox)
      Object.assign(configSandbox, existing);
      urlMemo = makeURLMemo(existing);
      
      knownGlobals = Object.keys(configSandbox);
      const ret = evalStringInSandbox(code, configSandbox, fullPath);

      // handle programmatic assignment to top-level config
      // via sandbox globals
      for (let key of Object.keys(configSandbox)) {
        if (knownGlobals.indexOf(key) === -1)
          neo[key] = configSandbox[key];  /* new global in sandbox = new top-level config object */
      }
      for (let key of Object.keys(existing)) {
        if (configSandbox.hasOwnProperty(key))
          neo[key] = configSandbox[key];
      }

      applyURLMemo(urlMemo, neo);
      // use return values now if available
      if (ret !== null && typeof ret === "object") Object.assign(neo, ret);
    }
    addConfig(existing, neo);
  }
}

/** Merge a new configuration object on top of an existing one, via
 *  addConfig().  The registry key is read, turned into an object, and 
 *  becomes the neo config.
 */
async function addConfigRKey(existing, hive, keyTail) {
  var neo = await require('./windows-registry').getObject(hive, keyTail);
  debugging() && console.debug(` * Loading configuration from ${hive} ${keyTail}`);
  if (neo)
    addConfig(existing, neo);
}

/** Merge a new configuration object on top of an existing one, via
 *  addConfig().  The environment is read, turned into an object, and
 *  becomes the neo config.
 */
function addConfigEnviron(existing, prefix) {
  var re = new RegExp('^' + prefix);
  var neo = {};
  
  for (let v in process.env) {
    if (!process.env.hasOwnProperty(v) || !v.match(re)) {
      continue
    }
    if (process.env[v][0] === '{') {
      let prop = fixCase(v.slice(prefix.length))
      if (typeof neo[prop] !== 'object') {
        neo[prop] = {}
        addConfig(neo[prop], JSON.parse(process.env[v]))
      } else {
        if (typeof neo[prop] === "object") {
          throw new Error("Cannot override configuration property " + prop + " with a string (is an object)")
        }
        neo[prop] = process.env[v]
      }
    }
  }

  addConfig(existing, neo);
}

/** 
 * Tasks which are run in the early phases of initialization
 * - plumb in global.XMLHttpRequest which lives forever -- that way KeepAlive etc works.
 */
exports._initHead = function dcpClient$$initHead() {
  initInvoked = true; /* Allow us to eval require("dcp/compute"); from config */

  if (typeof XMLHttpRequest === 'undefined')
    global.XMLHttpRequest = require('dcp/dcp-xhr').XMLHttpRequest;
}

/** 
 * Tasks which are run in the late phases of initialization:
 * 1 - activate either the local bundle or the remote bundle against a fresh sandbox 
 *     using the latest config (future: bootstrap bundle will export fewer modules until init; 
 *     bundle will provide post-initialization nsMap).
 * 2 - inject modules from the final bundle on top of the bootstrap modules
 * 3 - patch up internal (to the final bundle) references to dcpConfig to reference our generated config
 * 4 - load and cache identity & bank keystores if they are provided and config.parseArgv is true
 * 5 - create the return object
 * 
 * @returns the same `dcp` object as we expose in the vanilla-web dcp-client
 */
function initTail(aggrConfig, finalBundleCode, finalBundleURL) {
  var nsMap;            /* the final namespace map to go from bundle->dcp-client environment */
  var bundle;           /* the final bundle, usually a copy of the bootstrap bundle */
  var finalBundleLabel; /* symbolic label used for logs describing the source of the final bundle */
  var ret;              /* the return value of the current function - usually the `dcp` object but
                           possibly edited by the postInitTailHook function. */
  /* 1 */
  if (finalBundleCode) {
    finalBundleLabel = finalBundleURL;
    bundle = evalStringInSandbox(finalBundleCode, bundleSandbox, finalBundleLabel);
  } else {
    let bundleFilename = path.resolve(distDir, 'dcp-client-bundle.js');
    finalBundleLabel = bundleFilename;
    bundle = evalScriptInSandbox(bundleFilename, bundleSandbox);
  }
  nsMap = bundle.nsMap || require('./ns-map');  /* future: need to move non-bootstrap nsMap into bundle for stable auto-update */
  
  if (bundle.initTailHook) /* for use by auto-update future backwards compat */ 
    bundle.initTailHook(aggrConfig, bundle, finalBundleLabel, bundleSandbox, injectModule);

  /* 2 */
  debugging('modules') && console.debug(`Begin phase 2 module injection '${finalBundleLabel}'`);
  delete nsMap['dcp-config'];
  injectNsMapModules(nsMap, bundle, finalBundleLabel, true);
  injectModule('dcp/client', exports);
  injectModule('dcp/client-bundle', bundle);

  /* 3 */
  if (global.dcpConfig) {
    /* dcpConfig was defined before dcp-client was initialized: assume dev knows what he/she is doing */
    debugging() && console.debug('Dropping bundle dcp-config in favour of global dcpConfig')
    Object.assign(require('dcp/dcp-config'), global.dcpConfig);
    bundleSandbox.dcpConfig = global.dcpConfig;
    injectModule('dcp/dcp-config', global.dcpConfig, true);
  } else {
    let defaultConfig = require('dcp/dcp-config');
    Object.assign(defaultConfig, aggrConfig);
    bundleSandbox.dcpConfig = defaultConfig;
  }

  Object.defineProperty(exports, 'distDir', {
    value: function dcpClient$$distDir$getter() {
      return distDir;
    },
    configurable: false,
    writable: false,
    enumerable: false
  })

  /* 4 */
  if (aggrConfig.parseArgv) {
    const dcpCli = require('dcp/dcp-cli');
    /* don't enable help output when automating */
    const argv = dcpCli.base().help(false).argv;
    const { help, identity, identityFile, defaultBankAccount, defaultBankAccountFile } = argv;

    if (!help) {
      const wallet = require('dcp/wallet');
      if (identity || identityFile) {
        const idKs_p = dcpCli.getIdentityKeystore();
        wallet.addId(idKs_p);
      }

      if (defaultBankAccount || defaultBankAccountFile) {
        const bankKs_p = dcpCli.getAccountKeystore();
        wallet.add(bankKs_p);
      }
    }
  }

  /* 5 */
  ret = makeInitReturnObject();
  if (bundle.postInitTailHook) /* for use by auto-update future backwards compat */ 
    ret = bundle.postInitTailHook(ret, aggrConfig, bundle, finalBundleLabel, bundleSandbox, injectModule);
  return ret;
}

/**
 * Initialize the dcp-client bundle for use by the compute API, etc.
 *
 * @param       {string|URL object}     [url="https://scheduler.distributed.computer"]
 *                                      Location of scheduler, from whom we download
 *                                      dcp-config.js, which in turn tells us where to
 *                                      find the bundle.
 * @param       {boolean}               [autoUpdate=false]
 * @param       {string|URL object}     [bundleLocation]        The location of the autoUpdate
 *                                      bundle; used to override the bunde.location in the
 *                                      remote dcpConfig.
 *
 * @returns     a Promise which resolves to the dcpConfig which bundle-supplied libraries will see.
 *//**
 * Initialize the dcp-client bundle for use by the compute API, etc.
 *
 * @param       {object}                dcpConfig       a dcpConfig object which can have
 *                                                      scheduler.location, bundle.location, bundle.autoUpdate
 * @returns     a Promise which resolves to the dcpConfig which bundle-supplied libraries will see.
 */
exports.init = async function dcpClient$$init() {
  var aggrConfig;
  var finalBundleCode = false;
  var finalBundleURL;

  exports._initHead();
  aggrConfig = await exports.createAggregateConfig(Array.from(arguments));

  finalBundleURL = aggrConfig.bundle.autoUpdate ? aggrConfig.bundle.location : false;
  if (finalBundleURL) {
    try {
      debugging() && console.debug(` * Loading autoUpdate bundle from ${finalBundleURL.href}`);
      finalBundleCode = await require('dcp/protocol').justFetch(finalBundleURL.href);
    } catch(e) {
      console.error('Error downloading autoUpdate bundle from ' + finalBundleURL);
      console.debug(exports.justFetchPrettyError(e));
      throw e;
    }
  }

  return initTail(aggrConfig, finalBundleCode, finalBundleURL);
}

/**
 * Sync version of dcp-client.init().
 */
exports.initSync = function dcpClient$$initSync() {
  var aggrConfig;
  var finalBundleCode = false;
  var finalBundleURL;

  exports._initHead();
  aggrConfig = fetchAggregateConfig(Array.from(arguments));

  finalBundleURL = aggrConfig.bundle.autoUpdate ? aggrConfig.bundle.location : false;
  if (finalBundleURL) {
    try {
      debugging() && console.debug(` * Loading autoUpdate bundle from ${finalBundleURL.href}`);
      finalBundleCode = exports.fetchSync(finalBundleURL);
    } catch(e) {
      console.error('Error downloading autoUpdate bundle from ' + finalBundleURL);
      console.log(exports.justFetchPrettyError(e));
      throw e;
    }
  }

  return initTail(aggrConfig, finalBundleCode, finalBundleURL);
}

exports.createAggregateConfig = async function dcpClient$$createAggregateConfig(initArgv, programName) {
/* The steps that are followed are in a very careful order; there are default configuration options 
 * which can be overridden by either the API consumer or the scheduler; it is important that the wishes 
 * of the API consumer always take priority.
 *
 *  1 - create the local config by 
 *       - reading the config buried in the bundle and defined at module load
 *       - reading ~/.dcp/dcp-client/dcp-config.js or using hard-coded defaults
 *       - reading the registry
 *       - receiving input from the dcp-cli module
 *       - arguments to init()
 *       - etc  (see dcp-docs file dcp-config-file-regkey-priorities)
 *  3 - merge the passed-in configuration on top of the default configuration
 *  4 - use the config + environment + arguments to figure out where the scheduler is
 *  5 - pull the scheduler's config, and layer it on top of the current configuration
 *  6 - reapply the passed-in configuration into the current configuration
 *
 * Note re strategy - we always write to localConfig and read from aggrConfig. We sync aggr to local
 * before any reads.  This lets us rebuild aggr from various sources at any future point without
 * conflating local configuration and defaults, either hard-coded or remote.  The localConfig is used
 * to figure out where to download the scheduler.
 */
<<<<<<< HEAD
  let dcpConfig = require('dcp/dcp-config')
  let remoteConfigCode = false;
  let finalBundleCode
  let userConfig = { scheduler: {}, bundle: {}, parseArgv: true }
  let homedirConfigPath = path.resolve(require('os').homedir(), '.dcp', 'dcp-client', 'dcp-config.js')
  let homedirConfig
  let DcpURL = require('dcp/dcp-url').DcpURL
  let testHarnessMode = false
  let initSyncMode = false;
=======
  const { DcpURL } = require('dcp/dcp-url');
  let defaultConfig = require('dcp/dcp-config'); /* dcpConfig from bundle */
  let remoteConfigCode;
  let localConfig = {
    scheduler: {
      location: new DcpURL('https://scheduler.distributed.computer/#default')
    },
    bundle: {}
  };
  let aggrConfig = {};
  let parseArgv = process.argv.length > 1;
  const etc  = process.env.DCP_ETCDIR || (os.platform() === 'win32' ? process.env.ALLUSERSPROFILE : '/etc');
  const home = process.env.DCP_HOMEDIR || os.homedir();
>>>>>>> 460937be
  
  /* Fix all future files containing new URL() to use dcp-url::URL */
  bundleSandbox.URL = DcpURL;
  if (defaultConfig.needs && defaultConfig.needs.urlPatchup)
    require('dcp/dcp-url').patchup(defaultConfig)

  /* 1 - create local config */
  addConfig(aggrConfig, defaultConfig);
  addConfig(aggrConfig, localConfig);

  if (!programName)
    programName = process.argv[1] || false;
  if (programName)
    programName = path.basename(programName, '.js');
  let config = localConfig;

  /* This follows spec doc line-by-line */
                 await addConfigRKey(config, 'HKLM', 'dcp-client/dcp-config');
                 await addConfigFile(config, etc,    'dcp-client/dcp-config.js');
  programName && await addConfigRKey(config, 'HKLM', `dcp-client/${programName}/dcp-config`);
  programName && await addConfigFile(config, etc,    `dcp-client/${programName}/dcp-config.js`);
  await addConfigFile(config, home,   '.dcp/dcp-client/dcp-config.js');
  programName && await addConfigFile(config, home,   `.dcp/dcp-client/${programName}/dcp-config.js`); 
                 await addConfigRKey(config, 'HKCU', `dcp-client/dcp-config`);
  programName && await addConfigRKey(config, 'HKCU', `dcp-client/${programName}/dcp-config`);
  
<<<<<<< HEAD
  /* Fix all future files containing new URL() to use our class */
  bundleSandbox.URL = DcpURL
  if (dcpConfig.needs && dcpConfig.needs.urlPatchup)
    require('dcp/dcp-url').patchup(dcpConfig)

  /* pre-populate major dcp-config keys so that ~/.dcp/.../dcp-config.js can override settings more easily */
  dcpConfig.future('scheduler.services');
  dcpConfig.future('bank.services');
  dcpConfig.future('dcp.connectionOptions.default.ttl');
  dcpConfig.future('worker.dcp.connectionOptions.default.ttl');
  dcpConfig.future('worker.evaluatorSetupFiles');
  dcpConfig.future('portal');

  /* 1 */
  if (homedirConfigPath && fs.existsSync(homedirConfigPath)) {
    let code
    
    checkConfigFileSafePerms(homedirConfigPath)
    code = fs.readFileSync(homedirConfigPath, 'utf-8')

    if (code.match(/^\s*{/)) {
      homedirConfig = evalScriptInSandbox(homedirConfigPath, bundleSandbox, true)
      addConfig(userConfig, homedirConfig)
    } else {
      let configSandbox = {}
      configSandbox.console = console
      Object.assign(configSandbox, bundleSandbox)
      Object.assign(configSandbox, dcpConfig)
      evalStringInSandbox(code, configSandbox, homedirConfigPath)
    }
  }
  /* Sort out polymorphic arguments: 'passed-in configuration' */
  if (arguments[0]) {
    if (typeof arguments[0] === 'string' || (typeof arguments[0] === 'object' && arguments[0] instanceof global.URL)) {
      addConfig(userConfig, { scheduler: { location: new DcpURL(arguments[0]) }})
    } else if (typeof arguments[0] === 'object') {
      addConfig(userConfig, arguments[0]);
    }
  }
  if (arguments[1])
    userConfig.bundle.autoUpdate = !!arguments[1]
  if (arguments[2])
    userConfig.bundle.location = new DcpURL(arguments[2])

  /* 2 */
  global.XMLHttpRequest = require('dcp/dcp-xhr').XMLHttpRequest

  /* 3 */
  addConfig(dcpConfig, userConfig)
  if (!dcpConfig.scheduler.location)
    dcpConfig.scheduler.location = new (require('dcp/dcp-url').DcpURL)('https://scheduler.distributed.computer')
  if (!dcpConfig.scheduler.configLocation)
    dcpConfig.scheduler.configLocation = new DcpURL(dcpConfig.scheduler.location.resolve('etc/dcp-config.js')) /* 4 */
  if (userConfig)
    addConfig(dcpConfig, userConfig) 
=======
  /* Sort out polymorphic arguments: 'passed-in configuration'.
   * bug: this should be CLI then paseed-in config, but dcp-cli replaces passed-in configuration here. /wg aug 2020
   */
  if (initArgv[0]) {
    if (typeof initArgv[0] === 'string' || (typeof initArgv[0] === 'object' && initArgv[0] instanceof global.URL)) {
      addConfig(localConfig.scheduler, { location: new DcpURL(initArgv[0]) });
    } else if (typeof initArgv[0] === 'object') {
      addConfig(localConfig, initArgv[0]);
    }
  }

  if (initArgv[1])
    localConfig.bundle.autoUpdate = !!initArgv[1];
  if (initArgv[2])
    addConfig(localConfig.bundle, { location: new dcp.URL(initArgv[2])});
  
  await addConfigEnviron(localConfig, 'DCP_CONFIG_');
  await addConfigFile(localConfig, etc,    `override/dcp-config.js`);
  await addConfigRKey(localConfig, 'HKLM', 'override/dcp-config');
  addConfig(aggrConfig, localConfig);
>>>>>>> 460937be

  /* 4 */
  if (aggrConfig.parseArgv) {
    // don't enable help output for init
    const argv = require('dcp/dcp-cli').base().help(false).argv;
    const { scheduler } = argv;
    if (scheduler) {
<<<<<<< HEAD
      userConfig.scheduler.location = new DcpURL(scheduler);
    }
  }
  if (process.env.DCP_SCHEDULER_LOCATION)
    userConfig.scheduler.location = new DcpURL(process.env.DCP_SCHEDULER_LOCATION)
  if (process.env.DCP_SCHEDULER_CONFIGLOCATION)
    userConfig.scheduler.configLocation = process.env.DCP_SCHEDULER_CONFIGLOCATION
  if (process.env.DCP_CONFIG_LOCATION)
    userConfig.scheduler.configLocation = process.env.DCP_CONFIG_LOCATION
  if (process.env.DCP_BUNDLE_AUTOUPDATE)
    userConfig.bundle.autoUpdate = !!process.env.DCP_BUNDLE_AUTOUPDATE.match(/^true$/i);
  if (process.env.DCP_BUNDLE_LOCATION)
    userConfig.bundle.location = process.env.DCP_BUNDLE_LOCATION
  if (userConfig.scheduler && typeof userConfig.scheduler.location === 'string')
    userConfig.scheduler.location = new DcpURL(userConfig.scheduler.location)
  if (userConfig.bundle && typeof userConfig.bundle.location === 'string')
    userConfig.bundle.location = new DcpURL(userConfig.bundle.location)

  if (!userConfig.scheduler.configLocation)
    userConfig.scheduler.configLocation = new DcpURL(userConfig.scheduler.location.resolve('etc/dcp-config.js')) /* 4 */

  if (userConfig)
    addConfig(dcpConfig, userConfig) 
=======
      aggrConfig.scheduler.location = localConfig.scheduler.location = new DcpURL(scheduler);
    }
  }
  if (process.env.DCP_SCHEDULER_LOCATION)
    addConfigs(aggrConfig.scheduler, localConfig.scheduler, { location: new DcpURL(process.env.DCP_SCHEDULER_LOCATION) });
  if (process.env.DCP_CONFIG_LOCATION) 
    addConfigs(aggrConfig.scheduler, localConfig.scheduler, { configLocation: new DcpURL(process.env.DCP_CONFIG_LOCATION) });
  else if (process.env.DCP_CONFIG_LOCATION === '')
    addConfigs(aggrConfig.scheduler, localConfig.scheduler, { configLocation: '' });
  if (process.env.DCP_BUNDLE_AUTOUPDATE)
    aggrConfig.bundle.autoUpdate = localConfig.bundle.autoUpdate = !!process.env.DCP_BUNDLE_AUTOUPDATE.match(/^true$/i);
  if (process.env.DCP_BUNDLE_LOCATION) 
    addConfigs(aggrConfig.bundle, localConfig.bundle, { location: new DcpURL(process.env.DCP_BUNDLE_LOCATION) });

  /* 3 */
  if (!aggrConfig.scheduler.configLocation &&
      aggrConfig.scheduler.configLocation !== '' &&
      aggrConfig.scheduler.configLocation !== null) {
    addConfigs(aggrConfig.scheduler, localConfig.scheduler, { configLocation: new DcpURL(aggrConfig.scheduler.location.resolve('etc/dcp-config.js'))});
  }
>>>>>>> 460937be

  /* 5 */
  if (aggrConfig.scheduler.configLocation) {
    try {
      debugging() && console.debug(` * Loading configuration from ${aggrConfig.scheduler.configLocation.href}`); 
      remoteConfigCode = await require('dcp/protocol').justFetch(aggrConfig.scheduler.configLocation)
    } catch(e) {
      console.error('Error: could not fetch scheduler configuration at', '' + aggrConfig.scheduler.configLocation);
      console.log(exports.justFetchPrettyError(e));
      throw e;
    }
    if (remoteConfigCode.length === 0)
      throw new Error('Configuration is empty at ' + aggrConfig.scheduler.configLocation.href);
  } else {
    debugging() && console.debug(` * No remote configuration loaded; scheduler.configLocation is null or empty`);
  }
      
  /* 6 */
  bundleSandbox.Error = Error; // patch Error so webpacked code gets the same reference
  bundleSandbox.XMLHttpRequest = XMLHttpRequest;
  bundleSandbox.window = bundleSandbox
<<<<<<< HEAD
  if (remoteConfigCode)
    addConfig(dcpConfig, evalStringInSandbox(remoteConfigCode, bundleSandbox, dcpConfig.scheduler.configLocation));
  addConfig(dcpConfig, bundleSandbox.dcpConfig, true)
  bundleSandbox.dcpConfig = dcpConfig /* assigning window.dcpConfig in remoteConfigCoode creates a new
                                         dcpConfig in the bundle - put it back */

  if (!dcpConfig.bundle.location && dcpConfig.portal && dcpConfig.portal.location)
    dcpConfig.bundle.location = new DcpURL(dcpConfig.portal.location.resolve('dcp-client/dist/dcp-client-bundle.js'))
  if (userConfig)
    addConfig(dcpConfig, userConfig)

  /* 7 */
  if (!testHarnessMode && dcpConfig.bundle.autoUpdate && dcpConfig.bundle.location) {
    if (initSyncMode) {
      debugging() && console.debug(` * Blocking to load autoUpdate bundle from ${dcpConfig.bundle.location.href}`);
      finaleBundleCode = fetchSync(dcpConfig.bundle.location.href);
    } else {
      try {
        debugging() && console.debug(` * Loading autoUpdate bundle from ${dcpConfig.bundle.location.href}`);
        finalBundleCode = await require('dcp/protocol').justFetch(dcpConfig.bundle.location.href);
      } catch(e) {
        console.error(exports.justFetchPrettyError(e));
        throw e;
      }
    }
  }

  /* 8 */
  if (finalBundleCode)
    bundle = evalStringInSandbox(finalBundleCode, bundleSandbox, dcpConfig.bundle.location.href)
  else
    bundle = evalScriptInSandbox(path.resolve(distDir, 'dcp-client-bundle.js'), bundleSandbox)
  if (process.env.DCP_SCHEDULER_LOCATION)
    userConfig.scheduler.location = new DcpURL(process.env.DCP_SCHEDULER_LOCATION)

  /* 9 */
  debugging('modules') && console.debug('Begin phase 2 module injection');
  Object.entries(bundle).forEach(entry => {
    let [id, moduleExports] = entry
    if (id !== 'dcp-config') {
      injectModule('dcp/' + id, moduleExports, typeof nsMap['dcp/' + id] !== 'undefined')
    }
  })

  addConfig(dcpConfig, require('dcp/dcp-config'))
  if (global.dcpConfig) {
    debugging() && console.debug('Dropping bundle dcp-config in favour of global dcpConfig')
    Object.assign(nsMap['dcp/dcp-config'], global.dcpConfig) /* in case anybody has internal references - should props be proxies? /wg nov 2019 */
    bundleSandbox.dcpConfig = nsMap['dcp/dcp-config'] = global.dcpConfig
    injectModule('dcp/dcp-config', global.dcpConfig, true)
=======
  bundleSandbox.globalThis = bundleSandbox
  if (remoteConfigCode) {
    let remoteConfig = {};
    let newConfig = {};
    addConfig(remoteConfig, evalStringInSandbox(remoteConfigCode, bundleSandbox, aggrConfig.scheduler.configLocation.href));
    addConfig(remoteConfig, bundleSandbox.dcpConfig);
    require('dcp/dcp-url').patchup(remoteConfig);

    /* remote config has lower precedence than local modifications, but gets loaded
     * later because the local scheduler config tells us where to find it, so we
     * rebuild the aggregate config object in order to get correct override precedence.
     */
    addConfig(newConfig,  defaultConfig);
    addConfig(newConfig,  remoteConfig);
    addConfig(newConfig,  localConfig);   /* re-adding here causes strings to become URLs if they URLs in remote */
    Object.assign(aggrConfig, newConfig); 
    bundleSandbox.dcpConfig = aggrConfig; /* assigning globalThis.dcpConfig in remoteConfigCode context creates 
                                             a new dcpConfig in the bundle - put it back */ 
  }

  if (!aggrConfig.bundle.location && aggrConfig.portal && aggrConfig.portal.location) {
    localConfig.bundle.location = new DcpURL(aggrConfig.portal.location.resolve('dcp-client-bundle.js'))
    addConfig(aggrConfig, localConfig);
>>>>>>> 460937be
  }
  
  return aggrConfig;
}

exports.initcb = require('./init-common').initcb

/** 
 * Fetch the aggregate config - which by definition does async work - by 
 * spawning another process (and other reactor) and then blocking until 
 * it is available.  Used to implement initSync().
 *
 * The other process receives the same command-line options and environment
 * as "this" process, and uses the code in this file to derive the aggrConfig,
 * so we should be able to have the exact same derived configuration for
 * clients using either init() or initSync().
 *
 * @param  initArgv   the arguments to initSync()
 */
function fetchAggregateConfig(initArgv) {
  const child_process = require('child_process');
  const serializer = require('dcp/serialize');
  const { DcpURL } = require('dcp/dcp-url');

  var child;
  var argv = [].concat(process.argv);
  var output = '';
  var env = Object.assign({ FORCE_COLOR: 1 }, process.env);
  var dcpConfig;

  const programName = 
  argv[1] = require.resolve('./bin/build-dcp-config')
  child = child_process.spawnSync(argv[0], argv.slice(1), {
    env: env,
    shell: false, windowsHide: true,
    stdio: [ 'pipe', 'inherit', 'inherit', 'pipe' ],
    input: serializer.serialize({programName: process.argv[1], initArgv: initArgv})
  });
  
  if (child.status !== 0)
    throw new Error(`Child process returned exit code ${child.status}`);

  serializer.userCtors.dcpUrl$$URL = DcpURL;
  return serializer.deserialize(child.output[3].toString('utf-8'));
}
  
/** Fetch a web resource from the server, blocking the event loop. Used by initSync() to
 *  fetch the remote scheduler's configuration and optionally its autoUpdate bundle. The
 *  download program displays HTTP-level errors on stderr, so we simply inhert and let it
 *  push the detailed error reporting to the user.
 *
 *  @param      url     {string | instance of dcp/dcp-url.URL}          The URL to fetch; http and https are supported.
 *  @returns    {string} containing the result body.
 *
 *  @throws if there was an error, including HTTP 404 etc.
 */
exports.fetchSync = function fetchSync(url) {
  const child_process = require('child_process');
  var child;
  var argv = [ process.execPath, require.resolve('./bin/download'), '--fd=3' ];
  var output = '';
  var env = { FORCE_COLOR: 1 };
  
  if (typeof url !== 'string')
    url = url.href;
  argv.push(url);

  child = child_process.spawnSync(argv[0], argv.slice(1), { 
    env: Object.assign(env, process.env), shell: false, windowsHide: true,
    stdio: [ 'ignore', 'inherit', 'inherit', 'pipe' ],

    /**
     * Setting the largest amount of data in bytes allowed on stdout or stderr
     * to 3 MB to that dcp-client-bundle.js (~2 MB) can be downloaded without
     * the child exiting with a status of null.
     */
    maxBuffer: 3 * 1024 * 1024,
  });

  if (child.status !== 0)
    throw new Error(`Child process returned exit code ${child.status}`);
  return child.output[3].toString('utf-8');
}

/** Factory function which returns an object which is all of the dcp/ modules exported into
 *  node's module space via the namespace-mapping (ns-map) module. These all original within
 *  the dcp-client bundle in dist/, or the remote scheduler's bundle if autoUpdate was enabled.
 *
 *  This is the return value from initSync() and the promise resolution value for init().
 */
function makeInitReturnObject() { 
  const nsMap = require('./ns-map');
  var o = {};

  for (let moduleIdentifier in nsMap) {
    if (!nsMap.hasOwnProperty(moduleIdentifier))
      continue;
    if (moduleIdentifier.startsWith('dcp/'))
      o[moduleIdentifier.slice(4)] = require(moduleIdentifier);
  }

  return o;
}<|MERGE_RESOLUTION|>--- conflicted
+++ resolved
@@ -59,7 +59,6 @@
 
 const distDir = path.resolve(path.dirname(module.filename), 'dist')
 const moduleSystem = require('module')
-
 const bundleSandbox = {
   crypto: { getRandomValues: require('polyfill-crypto.getrandomvalues') },
   require: require,
@@ -74,6 +73,12 @@
   Date: Date,
   dcpConfig: {
     bundleConfig: true,
+    scheduler: {
+    }, bank: {
+      location: new URL('http://bootstrap.distributed.computer/')
+    }, packageManager: {
+      location: new URL('http://bootstrap.distributed.computer/')
+    },
     needs: { urlPatchup: true }
   },
 }
@@ -279,10 +284,6 @@
   const { DcpURL } = require('dcp/dcp-url');
 
   for (let prop in neo) {
-<<<<<<< HEAD
-    if (!neo.hasOwnProperty(prop)) { continue }
-    if (neo[prop] !== null && typeof neo[prop] === 'object' && !Array.isArray(neo[prop]) && ['Function','Object'].includes(neo[prop].constructor.name)) {
-=======
     if (!neo.hasOwnProperty(prop))
       continue;
     if (typeof existing[prop] === 'object' && DcpURL.isURL(existing[prop])) {
@@ -290,7 +291,6 @@
       continue;
     }
     if (typeof neo[prop] === 'object' && !Array.isArray(neo[prop]) && ['Function','Object'].includes(neo[prop].constructor.name)) {
->>>>>>> 460937be
       if (typeof existing[prop] === 'undefined') {
         existing[prop] = {}
       }
@@ -319,11 +319,7 @@
     let check
     check=path.resolve.apply(null, args)
     if (fs.statSync(check).mode & 0o002)
-<<<<<<< HEAD
-      console.warn(`Warning: Config ${fullPath} insecure due to world-writeable ${check}`);
-=======
       console.warn(`Config ${fullPath} insecure due to world-writeable ${check}`);
->>>>>>> 460937be
     args.pop()
   } while(args.length);
 }
@@ -666,17 +662,6 @@
  * conflating local configuration and defaults, either hard-coded or remote.  The localConfig is used
  * to figure out where to download the scheduler.
  */
-<<<<<<< HEAD
-  let dcpConfig = require('dcp/dcp-config')
-  let remoteConfigCode = false;
-  let finalBundleCode
-  let userConfig = { scheduler: {}, bundle: {}, parseArgv: true }
-  let homedirConfigPath = path.resolve(require('os').homedir(), '.dcp', 'dcp-client', 'dcp-config.js')
-  let homedirConfig
-  let DcpURL = require('dcp/dcp-url').DcpURL
-  let testHarnessMode = false
-  let initSyncMode = false;
-=======
   const { DcpURL } = require('dcp/dcp-url');
   let defaultConfig = require('dcp/dcp-config'); /* dcpConfig from bundle */
   let remoteConfigCode;
@@ -690,7 +675,6 @@
   let parseArgv = process.argv.length > 1;
   const etc  = process.env.DCP_ETCDIR || (os.platform() === 'win32' ? process.env.ALLUSERSPROFILE : '/etc');
   const home = process.env.DCP_HOMEDIR || os.homedir();
->>>>>>> 460937be
   
   /* Fix all future files containing new URL() to use dcp-url::URL */
   bundleSandbox.URL = DcpURL;
@@ -717,63 +701,6 @@
                  await addConfigRKey(config, 'HKCU', `dcp-client/dcp-config`);
   programName && await addConfigRKey(config, 'HKCU', `dcp-client/${programName}/dcp-config`);
   
-<<<<<<< HEAD
-  /* Fix all future files containing new URL() to use our class */
-  bundleSandbox.URL = DcpURL
-  if (dcpConfig.needs && dcpConfig.needs.urlPatchup)
-    require('dcp/dcp-url').patchup(dcpConfig)
-
-  /* pre-populate major dcp-config keys so that ~/.dcp/.../dcp-config.js can override settings more easily */
-  dcpConfig.future('scheduler.services');
-  dcpConfig.future('bank.services');
-  dcpConfig.future('dcp.connectionOptions.default.ttl');
-  dcpConfig.future('worker.dcp.connectionOptions.default.ttl');
-  dcpConfig.future('worker.evaluatorSetupFiles');
-  dcpConfig.future('portal');
-
-  /* 1 */
-  if (homedirConfigPath && fs.existsSync(homedirConfigPath)) {
-    let code
-    
-    checkConfigFileSafePerms(homedirConfigPath)
-    code = fs.readFileSync(homedirConfigPath, 'utf-8')
-
-    if (code.match(/^\s*{/)) {
-      homedirConfig = evalScriptInSandbox(homedirConfigPath, bundleSandbox, true)
-      addConfig(userConfig, homedirConfig)
-    } else {
-      let configSandbox = {}
-      configSandbox.console = console
-      Object.assign(configSandbox, bundleSandbox)
-      Object.assign(configSandbox, dcpConfig)
-      evalStringInSandbox(code, configSandbox, homedirConfigPath)
-    }
-  }
-  /* Sort out polymorphic arguments: 'passed-in configuration' */
-  if (arguments[0]) {
-    if (typeof arguments[0] === 'string' || (typeof arguments[0] === 'object' && arguments[0] instanceof global.URL)) {
-      addConfig(userConfig, { scheduler: { location: new DcpURL(arguments[0]) }})
-    } else if (typeof arguments[0] === 'object') {
-      addConfig(userConfig, arguments[0]);
-    }
-  }
-  if (arguments[1])
-    userConfig.bundle.autoUpdate = !!arguments[1]
-  if (arguments[2])
-    userConfig.bundle.location = new DcpURL(arguments[2])
-
-  /* 2 */
-  global.XMLHttpRequest = require('dcp/dcp-xhr').XMLHttpRequest
-
-  /* 3 */
-  addConfig(dcpConfig, userConfig)
-  if (!dcpConfig.scheduler.location)
-    dcpConfig.scheduler.location = new (require('dcp/dcp-url').DcpURL)('https://scheduler.distributed.computer')
-  if (!dcpConfig.scheduler.configLocation)
-    dcpConfig.scheduler.configLocation = new DcpURL(dcpConfig.scheduler.location.resolve('etc/dcp-config.js')) /* 4 */
-  if (userConfig)
-    addConfig(dcpConfig, userConfig) 
-=======
   /* Sort out polymorphic arguments: 'passed-in configuration'.
    * bug: this should be CLI then paseed-in config, but dcp-cli replaces passed-in configuration here. /wg aug 2020
    */
@@ -794,7 +721,6 @@
   await addConfigFile(localConfig, etc,    `override/dcp-config.js`);
   await addConfigRKey(localConfig, 'HKLM', 'override/dcp-config');
   addConfig(aggrConfig, localConfig);
->>>>>>> 460937be
 
   /* 4 */
   if (aggrConfig.parseArgv) {
@@ -802,31 +728,6 @@
     const argv = require('dcp/dcp-cli').base().help(false).argv;
     const { scheduler } = argv;
     if (scheduler) {
-<<<<<<< HEAD
-      userConfig.scheduler.location = new DcpURL(scheduler);
-    }
-  }
-  if (process.env.DCP_SCHEDULER_LOCATION)
-    userConfig.scheduler.location = new DcpURL(process.env.DCP_SCHEDULER_LOCATION)
-  if (process.env.DCP_SCHEDULER_CONFIGLOCATION)
-    userConfig.scheduler.configLocation = process.env.DCP_SCHEDULER_CONFIGLOCATION
-  if (process.env.DCP_CONFIG_LOCATION)
-    userConfig.scheduler.configLocation = process.env.DCP_CONFIG_LOCATION
-  if (process.env.DCP_BUNDLE_AUTOUPDATE)
-    userConfig.bundle.autoUpdate = !!process.env.DCP_BUNDLE_AUTOUPDATE.match(/^true$/i);
-  if (process.env.DCP_BUNDLE_LOCATION)
-    userConfig.bundle.location = process.env.DCP_BUNDLE_LOCATION
-  if (userConfig.scheduler && typeof userConfig.scheduler.location === 'string')
-    userConfig.scheduler.location = new DcpURL(userConfig.scheduler.location)
-  if (userConfig.bundle && typeof userConfig.bundle.location === 'string')
-    userConfig.bundle.location = new DcpURL(userConfig.bundle.location)
-
-  if (!userConfig.scheduler.configLocation)
-    userConfig.scheduler.configLocation = new DcpURL(userConfig.scheduler.location.resolve('etc/dcp-config.js')) /* 4 */
-
-  if (userConfig)
-    addConfig(dcpConfig, userConfig) 
-=======
       aggrConfig.scheduler.location = localConfig.scheduler.location = new DcpURL(scheduler);
     }
   }
@@ -847,7 +748,6 @@
       aggrConfig.scheduler.configLocation !== null) {
     addConfigs(aggrConfig.scheduler, localConfig.scheduler, { configLocation: new DcpURL(aggrConfig.scheduler.location.resolve('etc/dcp-config.js'))});
   }
->>>>>>> 460937be
 
   /* 5 */
   if (aggrConfig.scheduler.configLocation) {
@@ -869,58 +769,6 @@
   bundleSandbox.Error = Error; // patch Error so webpacked code gets the same reference
   bundleSandbox.XMLHttpRequest = XMLHttpRequest;
   bundleSandbox.window = bundleSandbox
-<<<<<<< HEAD
-  if (remoteConfigCode)
-    addConfig(dcpConfig, evalStringInSandbox(remoteConfigCode, bundleSandbox, dcpConfig.scheduler.configLocation));
-  addConfig(dcpConfig, bundleSandbox.dcpConfig, true)
-  bundleSandbox.dcpConfig = dcpConfig /* assigning window.dcpConfig in remoteConfigCoode creates a new
-                                         dcpConfig in the bundle - put it back */
-
-  if (!dcpConfig.bundle.location && dcpConfig.portal && dcpConfig.portal.location)
-    dcpConfig.bundle.location = new DcpURL(dcpConfig.portal.location.resolve('dcp-client/dist/dcp-client-bundle.js'))
-  if (userConfig)
-    addConfig(dcpConfig, userConfig)
-
-  /* 7 */
-  if (!testHarnessMode && dcpConfig.bundle.autoUpdate && dcpConfig.bundle.location) {
-    if (initSyncMode) {
-      debugging() && console.debug(` * Blocking to load autoUpdate bundle from ${dcpConfig.bundle.location.href}`);
-      finaleBundleCode = fetchSync(dcpConfig.bundle.location.href);
-    } else {
-      try {
-        debugging() && console.debug(` * Loading autoUpdate bundle from ${dcpConfig.bundle.location.href}`);
-        finalBundleCode = await require('dcp/protocol').justFetch(dcpConfig.bundle.location.href);
-      } catch(e) {
-        console.error(exports.justFetchPrettyError(e));
-        throw e;
-      }
-    }
-  }
-
-  /* 8 */
-  if (finalBundleCode)
-    bundle = evalStringInSandbox(finalBundleCode, bundleSandbox, dcpConfig.bundle.location.href)
-  else
-    bundle = evalScriptInSandbox(path.resolve(distDir, 'dcp-client-bundle.js'), bundleSandbox)
-  if (process.env.DCP_SCHEDULER_LOCATION)
-    userConfig.scheduler.location = new DcpURL(process.env.DCP_SCHEDULER_LOCATION)
-
-  /* 9 */
-  debugging('modules') && console.debug('Begin phase 2 module injection');
-  Object.entries(bundle).forEach(entry => {
-    let [id, moduleExports] = entry
-    if (id !== 'dcp-config') {
-      injectModule('dcp/' + id, moduleExports, typeof nsMap['dcp/' + id] !== 'undefined')
-    }
-  })
-
-  addConfig(dcpConfig, require('dcp/dcp-config'))
-  if (global.dcpConfig) {
-    debugging() && console.debug('Dropping bundle dcp-config in favour of global dcpConfig')
-    Object.assign(nsMap['dcp/dcp-config'], global.dcpConfig) /* in case anybody has internal references - should props be proxies? /wg nov 2019 */
-    bundleSandbox.dcpConfig = nsMap['dcp/dcp-config'] = global.dcpConfig
-    injectModule('dcp/dcp-config', global.dcpConfig, true)
-=======
   bundleSandbox.globalThis = bundleSandbox
   if (remoteConfigCode) {
     let remoteConfig = {};
@@ -944,7 +792,6 @@
   if (!aggrConfig.bundle.location && aggrConfig.portal && aggrConfig.portal.location) {
     localConfig.bundle.location = new DcpURL(aggrConfig.portal.location.resolve('dcp-client-bundle.js'))
     addConfig(aggrConfig, localConfig);
->>>>>>> 460937be
   }
   
   return aggrConfig;
