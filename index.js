/**
 * @file        index.js
 *              NodeJS entry point for the dcp-client package.
 *
 *              During module initialization, we load dist/dcp-client-bundle.js from the
 *              same directory as this file, and inject the exported modules into the NodeJS
 *              module environment.
 *
 *              There are three initialization styles provided, which are all basically the same, 
 *              have different calling styles;
 *              1. initSync - blocks until initialization is complete
 *              2. init     - returns a Promise, is an "async" function; resolve when initialization is complete
 *              3. initcb   - invokes a callback when initialization is complete
 *
 *              During initialization, we 
 *              2. build the layered dcp-config for the program invoking init 
 *                 (see: https://people.kingsds.network/wesgarland/dcp-client-priorities.html /wg aug 2020)
 *              3. download a new bundle if auto-update is on
 *              4. make the bundle "see" the layered dcp-config as their global dcpConfig
 *              5. re-inject the bundle modules (possibly from the new bundle) 
 *
 * @author      Wes Garland, wes@kingsds.network
 * @date        July 2019
 */
'use strict';

var   reportErrors = true;
var   KVIN;             /* KVIN context from internal kvin */
var   XMLHttpRequest;   /* from internal dcp-xhr */

const os      = require('os');
const fs      = require('fs')
const path    = require('path');
const process = require('process');
const assert  = require('assert');
const debug   = require('debug');
const moduleSystem = require('module');
const { spawnSync } = require('child_process');
const vm = require('vm');
const protectedDcpConfigKeys = [ 'system', 'worker', 'standaloneWorker' ];
<<<<<<< HEAD

=======
var   reportErrors = true;
>>>>>>> 26bc8f3f
let initInvoked = false; /* flag to help us detect use of Compute API before init */
let hadOriginalDcpConfig = globalThis.hasOwnProperty('dcpConfig'); /* flag to determine if the user set their own dcpConfig global variable before init */

const distDir = path.resolve(path.dirname(module.filename), 'dist');

const bundleSandbox = {
  URL,
  Function,
  Object,
  Array,
  Date,
  Int8Array,
  Int16Array,
  Int32Array,
  Uint8Array,
  Uint32Array,
  Uint8ClampedArray,
  Uint16Array,
  Float32Array,
  Float64Array,
  BigInt64Array,
  BigUint64Array,
  // To make instanceof checks for Promises work while serializing dcpConfig
  Promise,
  require,
  console,
  setInterval,  clearInterval,
  setTimeout,   clearTimeout,
  setImmediate, clearImmediate,
  crypto: { getRandomValues: require('polyfill-crypto.getrandomvalues') },
  dcpConfig: {
    build: 'bootstrap',
    bundleConfig: true,
    scheduler: {},
    bank: {
      location: new URL('http://bootstrap.distributed.computer/')
    },
    packageManager: {
      location: new URL('http://bootstrap.distributed.computer/')
    },
    needs: { urlPatchUp: true },
  },
};

function runSandboxedCode(sandbox, code, options)
{
  if (process.env.DCP_CLIENT_LEGACY_CONTEXT_SANDBOXING)
  {
    const script = new vm.Script(code, options);
    return script.runInNewContext(vm.createContext(sandbox), options);
  }

  if (typeof runSandboxedCode.extraGlobalProps === 'undefined')
    runSandboxedCode.extraGlobalProps = {};

  for (let prop in sandbox)
  {
    if (!globalThis.hasOwnProperty(prop) || runSandboxedCode.extraGlobalProps.hasOwnProperty(prop))
    {
      globalThis[prop] = sandbox[prop];
      runSandboxedCode.extraGlobalProps[prop] = true; /* Memoize global prop list mutation to allow re-mutation */
    }
  }
  
  const script = new vm.Script(code, options);
  return script.runInThisContext(options);
}

/** Evaluate a file in a sandbox without polluting the global object.
 *  @param      filename        {string}    The name of the file to evaluate, relative to
 *  @param      sandbox         {object}    A sandbox object, used for injecting 'global' symbols as needed
 */
function evalScriptInSandbox(filename, sandbox)
{
  var code
  try {
    debug('dcp-client:evalScriptInSandbox')('evaluating', filename);
    code = fs.readFileSync(path.resolve(distDir, filename), 'utf8');
  } catch(e) {
    if (e.code === 'ENOENT')
      return {}
    debug('dcp-client:evalScriptInSandbox')(e);
    throw e
  }

  return runSandboxedCode(sandbox, code, { filename, lineNumber: 0 });
}

/** Evaluate code in a secure sandbox; in this case, the code is the configuration
 *  file, and the sandbox is a special container with limited objects that we setup
 *  during config file processing.
 *  'code' must come from a trusted source, so we don't execute unknown code.
 *
 *  @param      code     {string}        The code to eval
 *  @param      sandbox  {object}        A sandbox object, used for injecting 'global' symbols as needed
 *  @param      filename {string}        The name of the file we're evaluating for stack-
 *                                       trace purposes.
 */
function evalStringInSandbox(code, sandbox, filename = '(dcp-client$$evalStringInSandbox)')
{
  /**
   * Remove comments and then decide if this config file contains an IIFE. If
   * not, we need to wrap it as an IIFE to avoid "SyntaxError: Illegal return
   * statement" from being thrown for files with top level return statements.
   */
  const iifeRegex = /\([\s\S]*\(\)[\s\S]*\{[\s\S]*\}\)\(\);?/;
  let lineOffset = 0;
  if (!withoutComments(code).match(iifeRegex)) {
    code = `(() => {\n${code}\n})();`;

    // To account for the newline in "(() => { \n${code}..."
    lineOffset = -1;
  }

  let result;

  /**
   * Need to wrap in trycatch so that we can control the stack trace that is
   * printed.
   */
  try {
    result = runSandboxedCode(sandbox, code, {
      filename,
      lineOffset,
      /**
       * If the code is a minified bundle (i.e. nigh unreadable), avoid printing
       * the whole stack trace to stderr by default.
       */
      displayErrors: false,
    });
  } catch (error) {
    if (reportErrors)
    {
      console.error(error.message);
      debug('dcp-client:evalStringInSandbox')(error);
      process.exit(1);
    }
    throw error;
  }

  return result;
}

/**
 * Return a version of the code without comments. The algorithm here is pretty basic
 * feel free to improve it.
 * @param {string} code String to change
 */
function withoutComments(code) {
  return code.replace(/(\/\*([\s\S]*?)\*\/)|(\/\/(.*)$)/gm, '')
}

/** Load the bootstrap bundle - used primarily to plumb in utils::justFetch.
 *  Runs in a different, but identical, sandbox as the config files and client code.
 */
function loadBootstrapBundle() {
  let sandbox = {}

  Object.assign(sandbox, bundleSandbox)
  sandbox.window = sandbox
  sandbox.globalThis = sandbox;

  return evalScriptInSandbox(path.resolve(distDir, 'dcp-client-bundle.js'), sandbox)
}

const injectedModules = {};
const resolveFilenamePrevious = moduleSystem._resolveFilename;
moduleSystem._resolveFilename = function dcpClient$$injectModule$resolveFilenameShim(moduleIdentifier) { 
  if (injectedModules.hasOwnProperty(moduleIdentifier)) {
    if (!initInvoked) {
      if( moduleIdentifier === 'dcp/compute') throw new Error(`module ${moduleIdentifier} cannot be required until the dcp-client::init() promise has been resolved.`);
    }
    return moduleIdentifier;
  }
  return resolveFilenamePrevious.apply(null, arguments)
}
/** 
 * Inject an initialized module into the native NodeJS module system. 
 *
 * @param       id              {string}        module identifier
 * @param       moduleExports   {object}        the module's exports object
 * @param       clobber         {boolean}       inject on top of an existing module identifier
 *                                              if there is a collsion.
 * @throw Error if there is a collision and clobber is not truey.
 */
function injectModule(id, moduleExports, clobber) {
  if (!clobber && typeof moduleSystem._cache[id] !== 'undefined')
    throw new Error(`Module ${id} has already been injected`);
  moduleSystem._cache[id] = new (moduleSystem.Module)
  moduleSystem._cache[id].id = id
  moduleSystem._cache[id].parent = module
  moduleSystem._cache[id].exports = moduleExports
  moduleSystem._cache[id].filename = id
  moduleSystem._cache[id].loaded = true
  injectedModules[id] = true;
  debug('dcp-client:modules')(` - injected module ${id}: ${typeof moduleExports === 'object' ? Object.keys(moduleExports) : '(' + typeof moduleExports + ')'}`);
}

/**
 * Inject modules from a bundle according to a namespace map.
 * The namespace map maps bundle exports onto the internal require(dcp/...) namespace.
 * 
 * @param    nsMap    the namespace map object
 * @param    bundle   the webpack bundle (~moduleGroup object)
 * @param    clobber  {boolean}       inject on top of an existing module identifier
 *                                    if there is a collsion.
 */
function injectNsMapModules(nsMap, bundle, bundleLabel, clobber) {
  bundle = Object.assign({}, bundle);
  
  for (let moduleId in nsMap) {
    let moduleExports = bundle[nsMap[moduleId]]
    if (!moduleExports) {
      if (injectedModules[moduleId])
        console.warn(`Warning: Bundle '${bundleLabel}' is missing exports for module ${moduleId}; using version from previous bundle`);
      else
        throw new Error(`Bundle '${bundleLabel}' is missing exports for module ${moduleId}`);
    } else {
      injectModule(moduleId, moduleExports, clobber)
    }
  }

  const nsMapValues = Object.values(nsMap);
  for (let moduleId in bundle)
  {
    if (nsMapValues.indexOf(moduleId) === -1)
    {
      const moduleExports = bundle[moduleId];
      injectModule('dcp/internal/' + moduleId, moduleExports, clobber);
    }
  }
}

injectModule('dcp/env-native', { platform: 'nodejs' })

/* Inject all properties of the bundle object as modules in the
 * native NodeJS module system.
 */
debug('dcp-client:modules')('Begin phase 1 module injection')  /* Just enough to be able to load a second bundle */
injectNsMapModules(require('./ns-map'), loadBootstrapBundle(), 'bootstrap');
injectModule('dcp/bootstrap-build', require('dcp/build'));

KVIN = new (require('dcp/internal/kvin')).KVIN();
KVIN.userCtors.dcpUrl$$DcpURL  = require('dcp/dcp-url').DcpURL;
KVIN.userCtors.dcpEth$$Address = require('dcp/wallet').Address;

/** Merge a new configuration object on top of an existing one. The new object
 *  is overlaid on the existing object, so that properties specified in the 
 *  existing object graph overwrite, but unspecified edges are left alone.
 *
 *  Instances of URL and dcpUrl::URL receive special treatment: if they are being
 *  overwritten by a string, the string is used the argument to the constructor
 *  to create a new object that replaces the entire value.
 * 
 * *note* -     We treat objects with constructors other than Function or Object
 *              as though they were primitive values, as they may contain internal 
 *              state that is not represented solely by their own properties
 *
 * @param       {object}        existing        The top node of an object graph whose 
 *                                              edges may be replaced
 * @param       {object}        neo             The top node of an object graph whose
 *                                              edges describe the replacement
 */
function addConfig (existing, neo) {
  const { DcpURL } = require('dcp/dcp-url');

  for (let prop in neo) {
    if (!neo.hasOwnProperty(prop))
      continue;
    if (typeof existing[prop] === 'object' && DcpURL.isURL(existing[prop])) {
      if (neo[prop])
        existing[prop] = new (existing[prop].constructor)(neo[prop]);
      continue;
    }
    if (typeof neo[prop] === 'object' && neo[prop] !== null && !Array.isArray(neo[prop]) && ['Function','Object'].includes(neo[prop].constructor.name)) {
      if (typeof existing[prop] === 'undefined') {
        existing[prop] = {}
      }
      addConfig(existing[prop], neo[prop])
    } else {
      existing[prop] = neo[prop]
    }
  }
}

/* existing ... neo */
function addConfigs() {
  var neo = arguments[arguments.length - 1];

  for (const existing of Array.from(arguments).slice(0, -1))
    addConfig(existing, neo);
}

/**
 * Throw an exception if the given fullPath is not a "safe" file to load.
 * "Safe" files are those that are unlikely to contain malicious code, as 
 * they are owned by an administrator or the same person who loaded the
 * code.
 *
 * Returns false is the file simply does not exist.
 *
 * @param {string} fullPath    the full path to the file to check
 * @param {object} statBuf     [optional] existing stat buf for the file
 */
function checkConfigFileSafePerms(fullPath, statBuf)
{
  const fun = checkConfigFileSafePerms;

  if (!fs.existsSync(fullPath))
    return false;
  if (!fun.selfStat)
    fun.selfStat = fs.statSync(module.filename);
  if (!fun.mainStat)
    fun.mainStat = require.main ? fs.statSync(require.main.filename) : {};

  statBuf = fs.statSync(fullPath);
  
  /* Disallow files with world-writeable path components. @todo reduce redundant checks */
  if (os.platform() !== 'win32')
  {
    const args = fullPath.split(path.sep);
    args[0] = path.sep;

    do
    {
      let check = path.resolve.apply(null, args);
      if (fs.statSync(check).mode & 0o002)
        throw new Error(`Config ${fullPath} insecure due to world-writeable path component ${check}`);
      args.pop();
    } while(args.length);
  }

  /* Permit based on ownership */
  if (statBuf.uid === fun.selfStat.uid)
    return true; /* owned by same user as dcp-client */
  if (statBuf.uid === fun.mainStat.uid)
    return true; /* owned by same user as main program */
  if (statBuf.uid === process.getuid())
    return true; /* owned by user running the code */
  if (statBuf.uid === 0)
    return true; /* owned by root */

  /* Permit based on group membership */
  if (statBuf.gid === fun.mainStat.gid)
    return true; /* conf and program in same group */
  if ((fun.mainStat.mode & 0o020) && (statBuf.gid === process.getgid()))
    return true; /* program is group-writeable and we are in group */
  
  throw new Error('did not load configuration file due to invalid permissions: ' + fullPath);
}

/**
 * Synchronously load the contents of a file, provided it is safe to do so.
 * @see checkConfigFileSafePerms
 *
 * @returns false when fullPath does not exist
 */
function readSafePermsFile(fullPath)
{
  if (checkConfigFileSafePerms(fullPath))
    return fs.readFileSync(fullPath, 'utf-8');
  return false;
}

/** Create a memo of where DcpURL instances are in the object graph */
function makeURLMemo(obj, where) {
  const { DcpURL } = require('dcp/dcp-url');
  var memo = [];
  var here;

  if (!where)
    where = '';

  for (let prop in obj) {
    if (typeof obj[prop] !== 'object')
      continue;
    here = where ? where + '.' + prop : prop;
    if (DcpURL.isURL(obj[prop])) {
      memo.push(here);
    } else {
      memo = memo.concat(makeURLMemo(obj[prop], here));
    }
  }

  return memo;
}

/** Change any properties in the urlMemo which are strings into URLs */
function applyURLMemo(urlMemo, top) {
  const { DcpURL } = require('dcp/dcp-url');
  for (let objDotPath of urlMemo) {
    let obj = top;
    let pathEls, pathEl;

    for (pathEls = objDotPath.split('.'), pathEl = pathEls.shift();
         pathEls.length;
         pathEl = pathEls.shift()) {
      obj = obj[pathEl];      
    }
    if (typeof obj[pathEl] === 'string')
      obj[pathEl] = new DcpURL(obj[pathEl]);
  }
}

/** Merge a new configuration object on top of an existing one, via
 *  addConfig().  The file is read, turned into an object, and becomes
 *  the neo config.
 *
 *  Any falsey path component causes us to not read the file. This silent
 *  failure is desired behaviour.
 */
function addConfigFile(existing /*, file path components ... */) {
  let fullPath = '';

  for (let i=1; i < arguments.length; i++) {
    if (!arguments[i])
      return;
    fullPath = path.join(fullPath, arguments[i]);
  }

  if (fullPath && checkConfigFileSafePerms(fullPath + '.json'))
  {
    fullPath = fullPath + './json';
    debug('dcp-client:config')(` * Loading configuration from ${fullPath}`);
    addConfig(existing, require(fullPath));
    return;
  }

  if (fullPath && checkConfigFileSafePerms(fullPath + '.js'))
  {
    let neo;
    let code
    
    fullPath = fullPath + '.js';
    debug('dcp-client:config')(` * Loading configuration from ${fullPath}`);
    code = readSafePermsFile(fullPath, 'utf-8');
    if (!code)
      return;
    
    if (withoutComments(code).match(/^\s*{/)) {
      /* config file is just a JS object literal */
      const neo = evalStringInSandbox(`'use strict'; return (${code});`, bundleSandbox, fullPath);
      addConfig(existing, neo);
    } else {
      /* overlay the context's global namespace with the dcpConfig namespace so 
       * that we have good syntax to modify with arbitrary JS; then find changes 
       * and apply to aggregate config.
       */
      let configSandbox = {}
      let knownGlobals;
      let urlMemo;
      
      neo = {};
      configSandbox.console = console
      Object.assign(configSandbox, bundleSandbox)
      Object.assign(configSandbox, existing);
      urlMemo = makeURLMemo(existing);
      
      knownGlobals = Object.keys(configSandbox);
      const ret = evalStringInSandbox(`'use strict'; ${code};`, configSandbox, fullPath);

      // handle programmatic assignment to top-level config
      // via sandbox globals
      for (let key of Object.keys(configSandbox)) {
        if (knownGlobals.indexOf(key) === -1)
          neo[key] = configSandbox[key];  /* new global in sandbox = new top-level config object */
      }
      for (let key of Object.keys(existing)) {
        if (configSandbox.hasOwnProperty(key))
          neo[key] = configSandbox[key];
      }

      applyURLMemo(urlMemo, neo);
      // use return values now if available
      if (ret !== null && typeof ret === "object") Object.assign(neo, ret);
    }
    addConfig(existing, neo);
    return;
  }

  debug('dcp-client:config')(` . did not load configuration file ${fullPath}`);
}

/** Merge a new configuration object on top of an existing one, via
 *  addConfig().  The registry key is read, turned into an object, and 
 *  becomes the neo config.
 */
async function addConfigRKey(existing, hive, keyTail) {
  var neo;
  // make sure RKey calls do not execute the windows registry calls on non-windows platforms
  if (os.platform() !== 'win32')
    return;
  neo = await require('./windows-registry').getObject(hive, keyTail);
  debug('dcp-client:config')(` * Loading configuration from ${hive} ${keyTail}`);
  if (neo)
    addConfig(existing, neo);
}

/** Merge a new configuration object on top of an existing one, via
 *  addConfig().  The environment is read, turned into an object, and
 *  becomes the neo config.
 */
function addConfigEnv(existing, prefix) {
  var re = new RegExp('^' + prefix);
  var neo = {};
  
  for (let v in process.env) {
    if (!process.env.hasOwnProperty(v) || !v.match(re)) {
      continue
    }
    if (process.env[v][0] === '{') {
      let prop = fixCase(v.slice(prefix.length))
      if (typeof neo[prop] !== 'object') {
        neo[prop] = {}
        addConfig(neo[prop], eval(`"use strict"; (${process.env[v]})`));
      } else {
        if (typeof neo[prop] === "object") {
          throw new Error("Cannot override configuration property " + prop + " with a string (is an object)")
        }
        neo[prop] = process.env[v]
      }
    }
  }

  addConfig(existing, neo);
}

/** Turn UGLY_STRING into uglyString */
function fixCase(ugly)
{
  var fixed = ugly.toLowerCase();
  var idx;

  while ((idx = fixed.indexOf('_')) !== -1)
    fixed = fixed.slice(0, idx) + fixed[idx + 1].toUpperCase() + fixed.slice(idx + 2);

  return fixed;
}

/** 
 * Tasks which are run in the early phases of initialization
 * - plumb in global.XMLHttpRequest which lives forever -- that way KeepAlive etc works.
 */
exports._initHead = function dcpClient$$initHead() {
  initInvoked = true; /* Allow us to eval require("dcp/compute"); from config */

  if (typeof XMLHttpRequest === 'undefined')
    XMLHttpRequest = require('dcp/dcp-xhr').XMLHttpRequest;
  
  require('dcp/signal-handler').init();
}

/** 
 * Tasks which are run in the late phases of initialization:
 * 1 - activate either the local bundle or the remote bundle against a fresh sandbox 
 *     using the latest config (future: bootstrap bundle will export fewer modules until init; 
 *     bundle will provide post-initialization nsMap).
 * 2 - inject modules from the final bundle on top of the bootstrap modules
 * 3 - patch up internal (to the final bundle) references to dcpConfig to reference our generated config
 * 4 - verify versioning information for key core components against running scheduler
 * 5 - load and cache identity & bank keystores if they are provided and options.parseArgv allows (default)
 * 6 - create the return object
 * 
 * @returns the same `dcp` object as we expose in the vanilla-web dcp-client
 */
function initTail(aggrConfig, options, finalBundleCode, finalBundleURL)
{
  var nsMap;            /* the final namespace map to go from bundle->dcp-client environment */
  var bundle;           /* the final bundle, usually a copy of the bootstrap bundle */
  var finalBundleLabel; /* symbolic label used for logs describing the source of the final bundle */
  var ret;              /* the return value of the current function - usually the `dcp` object but
                           possibly edited by the postInitTailHook function. */
  var schedConfLocFun = require('dcp/protocol-v4').getSchedulerConfigLocation;
  
  /* 1 */
  if (finalBundleCode) {
    finalBundleLabel = String(finalBundleURL);

    /**
     * The finalBundleCode may include dcpConfig.bank.location.resolve, which
     * means we need to convert the URLs in the bundleSandbox into DcpURLs.
     */
    require('dcp/dcp-url').patchup(bundleSandbox);
    bundle = evalStringInSandbox(
      finalBundleCode,
      bundleSandbox,
      finalBundleLabel,
    );
  } else {
    const bundleFilename = path.resolve(distDir, 'dcp-client-bundle.js');
    finalBundleLabel = bundleFilename;

    /**
     * FIXME(bryan-hoang/wesgarland): Re-evaluating the bundle used to bootstrap
     * config loading will cause some issues w.r.t. closures and `instanceof`
     * checks. `instanceof` checks fail when these newly evaluated
     * functions/classes are injected into the module system, which differ from
     * their instances in the config. e.g. DcpURL
     *
     * For now, we're saving the initial references for closures and patching up
     * instances for DcpURL, but these different instances could cause future
     * bugs.
     */
    bundle = evalScriptInSandbox(bundleFilename, bundleSandbox);
  }
  nsMap = bundle.nsMap || require('./ns-map');  /* future: need to move non-bootstrap nsMap into bundle for stable auto-update */

  if (bundle.initTailHook) /* for use by auto-update future backwards compat */ 
    bundle.initTailHook(aggrConfig, bundle, finalBundleLabel, bundleSandbox, injectModule);

  /* 2 */
  debug('dcp-client:modules')(`Begin phase 2 module injection '${finalBundleLabel}'`);
  delete nsMap['dcp-config'];
  injectNsMapModules(nsMap, bundle, finalBundleLabel, true);
  injectModule('dcp/client', exports);
  injectModule('dcp/client-bundle', bundle);

  /**
   * Preserving the initial instance of the function, else it closes over the
   * wrong variable and returns `undefined` even though fetch has been used.
   */
  if (schedConfLocFun)
    require('dcp/protocol-v4').getSchedulerConfigLocation = schedConfLocFun;

  /**
   * Patch up URLs present in the config AFTER final module injection, else
   * future `instanceof` checks for DcpURL can break if `initSync` is used.
   *
   * Caused by the difference in how `initSync` differs in patching up URLs in
   * the config during initialization to make it compatible with serialization.
   */
  require('dcp/dcp-url').patchup(aggrConfig);

  /* 3 */
  if (hadOriginalDcpConfig) {
    /* dcpConfig was defined before dcp-client was initialized: assume dev knows what he/she is doing */
    debug('dcp-client:config')('Dropping bundle dcp-config in favour of global dcpConfig')
    addConfig(require('dcp/dcp-config'), global.dcpConfig);
    bundleSandbox.dcpConfig = global.dcpConfig;
    injectModule('dcp/dcp-config', global.dcpConfig, true);
  } else {
    let internalDcpConfig = require('dcp/dcp-config');

    /* Layer in new default config nodes from the (possibly autoupdate) bundle which are not protected nodes */
    const dcpDefaultConfig = Object.assign({}, KVIN.unmarshal(require('dcp/internal/dcp-default-config')));
    for (let protectedKey of protectedDcpConfigKeys)
      delete dcpDefaultConfig[protectedKey];

    addConfig(internalDcpConfig, dcpDefaultConfig);
    addConfig(internalDcpConfig, aggrConfig);
    bundleSandbox.dcpConfig = internalDcpConfig;
  }

  bundleSandbox.dcpConfig.build = require('dcp/build').config.build;

  Object.defineProperty(exports, 'distDir', {
    value: function dcpClient$$distDir$getter() {
      return distDir;
    },
    configurable: false,
    writable: false,
    enumerable: false
  })

  /* 4 */
  if (aggrConfig.scheduler.configLocation !== false && typeof process.env.DCP_CLIENT_SKIP_VERSION_CHECK === 'undefined')
  {
    if (!aggrConfig.scheduler.compatibility || !aggrConfig.scheduler.compatibility.minimum)
      throw require('dcp/utils').versionError(aggrConfig.scheduler.location.href, 'scheduler', 'dcp-client', '4.0.0', 'EDCP_CLIENT_VERSION');

    if (aggrConfig.scheduler.compatibility)
    {
      let ourVer = require('dcp/protocol').version.provides;
      let minVer = aggrConfig.scheduler.compatibility.minimum.dcp;
      let ok = require('semver').satisfies(ourVer, minVer);
      debug('dcp-client:version')(` * Checking compatibility; dcp-client=${ourVer}, scheduler=${minVer} => ${ok ? 'ok' : 'fail'}`);
      if (!ok)
        throw require('dcp/utils').versionError('DCP Protocol', 'dcp-client', aggrConfig.scheduler.location.href, minVer, 'EDCP_PROTOCOL_VERSION');
    }
  }
  
  /* 5 */
  if (options.parseArgv !== false) {
    const dcpCli = require('dcp/cli');
    /* don't enable help output when automating */
    const argv = dcpCli.base().help(false).argv;
    const { help, identity, identityFile, defaultBankAccount, defaultBankAccountFile } = argv;

    if (!help) {
      const wallet = require('dcp/wallet');
      if (identity || identityFile) {
        const idKs_p = dcpCli.getIdentityKeystore();
        wallet.addId(idKs_p);
      }

      if (defaultBankAccount || defaultBankAccountFile) {
        const bankKs_p = dcpCli.getAccountKeystore();
        wallet.add(bankKs_p);
      }
    }
  }

  /* 6 */
  ret = makeInitReturnObject();
  if (bundle.postInitTailHook) /* for use by auto-update future backwards compat */ 
    ret = bundle.postInitTailHook(ret, aggrConfig, bundle, finalBundleLabel, bundleSandbox, injectModule);
  dcpConfig.build = bundleSandbox.dcpConfig.build = require('dcp/build').config.build;
  debugger;
  return ret;
}

/**
 * Takes the arguments passed to init() or initSync(), works out the overload, and returns an
 * object with two properies:
 * - localConfig: a dcpConfig fragment
 * - options: an options object
 * 
 * This routine also populates certain key default values, such as the scheduler and program name that
 * need to always be defined, and updates the localConfig fragment to reflect appropriate options.
 */
function handleInitArgs(initArgv)
{
  var initConfig = { scheduler: {}, bundle: {} };
  var options = {
    programName: process.mainModule ? path.basename(process.mainModule.filename, '.js') : 'node-repl',
    parseArgv:   !Boolean(process.env.DCP_CLIENT_NO_PARSE_ARGV),
  };

  if (!initArgv[0] || typeof initArgv[0] === 'string' || initArgv[0] instanceof URL)
  {
    /* form 1: scheduler location || falsey, optional autoUpdate flag, optional bundle location */
    if (initArgv[0])
      addConfig(initConfig.scheduler, { location: new URL(initArgv[0]) });
    if (initArgv.length > 1)
      initConfig.bundle.autoUpdate = Boolean(initArgv[1]);
    if (initArgv[2])
      addConfig(initConfig.bundle, { location: new URL(initArgv[2])});
  }
  else
  {
    /* form 2: dcpConfig fragment, optional options */
    addConfig(initConfig, initArgv[0]);
    addConfig(options,    initArgv[1]);
  }

  if (options.scheduler)
    initConfig.scheduler.location = new URL(options.scheduler);    
  if (options.autoUpdate)
    initConfig.bundle.autoUpdate = true;
  if (options.bundleLocation)
    initConfig.bundle.location = new URL(options.bundleLocation);

  return {
    initConfig,  /* configuration derived from call to dcp-client::init() or initSync() */
    options      /* generic options - eg parseArgv */
  };
}

/**
 * Initialize the dcp-client bundle for use by the compute API, etc.
 *
 * @param       {string|URL object}     [url="https://scheduler.distributed.computer"]
 *                                      Location of scheduler, from whom we download
 *                                      dcp-config.js, which in turn tells us where to
 *                                      find the bundle.
 * @param       {boolean}               [autoUpdate=false]
 * @param       {string|URL object}     [bundleLocation]        The location of the autoUpdate
 *                                      bundle; used to override the bunde.location in the
 *                                      remote dcpConfig.
 *
 * @returns     a Promise which resolves to the dcpConfig which bundle-supplied libraries will see.
 *//**
 * Initialize the dcp-client bundle for use by the compute API, etc.
 *
 * @param       {object}                dcpConfig       a dcpConfig object which can have
 *                                                      scheduler.location, bundle.location, bundle.autoUpdate
 * @param       {object}                options         an options object, higher precedence config of
 *                                                      - scheduler (URL or string)
 *                                                      - parseArgv; false => not parse cli for scheduler/wallet
 *                                                      - bundleLocation (URL or string)
 *                                                      - reportErrors; false => throw, else=>console.log, exit(1)
 *
 * @returns     a Promise which resolves to the dcpConfig which bundle-supplied libraries will see.
 */
exports.init = async function dcpClient$$init() {
  var { initConfig, options } = handleInitArgs(arguments);
  var aggrConfig;
  var finalBundleCode = false;
  var finalBundleURL;

  reportErrors = options.reportErrors;
  exports._initHead();
  aggrConfig = await exports.createAggregateConfig(initConfig, options);

  finalBundleURL = aggrConfig.bundle.autoUpdate ? aggrConfig.bundle.location : false;
  if (finalBundleURL) {
    try {
      debug('dcp-client:bundle')(` * Loading autoUpdate bundle from ${finalBundleURL.href}`);
      finalBundleCode = await require('dcp/utils').justFetch(finalBundleURL.href);
    } catch(error) {
      if (reportErrors !== false)
      {
        console.error('Error downloading autoUpdate bundle from ' + finalBundleURL);
        console.debug(require('dcp/utils').justFetchPrettyError(error));
        process.exit(1);
      }
      throw error;
    }
  }

  return initTail(aggrConfig, options, finalBundleCode, finalBundleURL);
}

/**
 * Sync version of dcp-client.init().
 */
exports.initSync = function dcpClient$$initSync() {
  var { initConfig, options } = handleInitArgs(arguments);
  var aggrConfig;
  var finalBundleCode = false;
  var finalBundleURL;
  
  exports._initHead();
  aggrConfig = createAggregateConfigSync(initConfig, options);

  finalBundleURL = aggrConfig.bundle.autoUpdate ? aggrConfig.bundle.location : false;
  if (finalBundleURL) {
    try {
      debug('dcp-client:bundle')(` * Loading autoUpdate bundle from ${finalBundleURL.href}`);
      finalBundleCode = exports.fetchSync(finalBundleURL);
    } catch(error) {
      if (reportErrors !== false)
      {
        console.error('Error downloading autoUpdate bundle from ' + finalBundleURL);
        /* detailed error output comes from fetchSync via stdin/stderr passthrough */
        process.exit(1);
      }
      throw error;
    }
  }

  return initTail(aggrConfig, options, finalBundleCode, finalBundleURL);
}

/**
 * Generate a local config object from the environment
 */
function mkEnvConfig()
{
  const envConfig = { scheduler: {}, bundle: {} };
  const env = process.env;
  
  if (env.DCP_SCHEDULER_LOCATION)     addConfig(envConfig.scheduler, { location: new URL(env.DCP_SCHEDULER_LOCATION) });
  if (env.DCP_CONFIG_LOCATION)        addConfig(envConfig.scheduler, { configLocation: new URL(env.DCP_CONFIG_LOCATION) });
  if (env.DCP_CONFIG_LOCATION === '') addConfig(envConfig.scheduler, { configLocation: false }); /* explicitly request no remote config */
  if (env.DCP_BUNDLE_AUTOUPDATE)      addConfig(envConfig.bundle,    { autoUpdate: !!env.DCP_BUNDLE_AUTOUPDATE.match(/^true$/i) } );
  if (env.DCP_BUNDLE_LOCATION)        addConfig(envConfig.bundle,    { location: new URL(env.DCP_BUNDLE_LOCATION) });

  return envConfig;
}

/**
 * Generate a local config object from the program's command line
 */
function mkCliConfig(cliOpts)
{
  const cliConfig = { scheduler: {} };

  if (cliOpts.dcpScheduler) cliConfig.scheduler.location = new URL(cliOpts.dcpScheduler);

  return cliConfig;
}

/**
 * Create the aggregate dcpConfig for the running program. This config is based on things like
 * - command-line options
 * - environment variables
 * - files in various locations
 * - various registry keys
 * - baked-in defaults
 * - parameters passed to init() or initSync()
 *
 * @param {object} initConfig   dcpConfig fragment passed to init() or initSync()
 * @param {object} options      options object passed to init() or initSync() or derived some other way.
 *                              Options include:
 *      - programName    {string}:      the name of the program (usually derived from argv[1])
 *      - parseArgv      {boolean}:     false to ignore cli opt parsing
 *      - scheduler      {string|URL}:  location of the DCP scheduler
 *      - autoUpdate     {boolean}:     true to download a fresh dcp-client bundle from the scheduler
 *      - bundleLocation {string|URL}:  location from where we will download a new bundle
 *      - configScope    {string}:      arbitrary name to use in forming various config fragment filenames
 *      - configName     {string}:      arbitrary name to use to resolve a config fragment filename 
 *                                      relative to the program module
 */
exports.createAggregateConfig = async function dcpClient$$createAggregateConfig(initConfig, options)
{
/* The steps that are followed are in a very careful order; there are default configuration options 
 * which can be overridden by either the API consumer or the scheduler; it is important that the wishes 
 * of the API consumer always take priority.
 *
 *  1 - create the local config by 
 *       - reading the config in dcp-client/etc/dcp-config.js
 *       - reading the config buried in the bundle and defined at module load
 *       - reading files in ~/.dcp, /etc/dcp, etc or using hard-coded defaults
 *       - reading the registry
 *       - receiving input from the cli module
 *       - arguments to init()
 *       - use the config + environment + arguments to figure out where the scheduler is
 *       - etc  (see dcp-docs file dcp-config-file-regkey-priorities)
 *  2 - merge the passed-in configuration on top of the default configuration
 *  5 - pull the scheduler's config, and layer it on top of the current configuration
 *  6 - reapply the passed-in configuration into the current configuration
 *
 * Note re strategy - we always write to localConfig and read from aggrConfig. We sync aggr to local
 * before any reads.  This lets us rebuild aggr from various sources at any future point without
 * conflating local configuration and defaults, either hard-coded or remote.  The localConfig is used
 * to figure out where to download the scheduler.
 */
  const cliOpts = require('dcp/cli').base().help(false).parse();
  var   remoteConfigCode;
  const etc  = process.env.DCP_ETCDIR || (os.platform() === 'win32' ? process.env.ALLUSERSPROFILE : '/etc');
  const home = process.env.DCP_HOMEDIR || os.homedir();
  let programName = options.programName;
  const configScope = cliOpts.configScope || process.env.DCP_CONFIG_SCOPE || options.configScope;
  const progDir = process.mainModule ? path.dirname(process.mainModule.filename) : undefined;
  const defaultConfig = require('dcp/dcp-config'); /* global dcpConfig - probably empty */
  const aggrConfig = {};
<<<<<<< HEAD

  /* 1 - determine local config, merge into aggrConfig. The dcp-default-config buried within the bundle
   *     can supply configuration defaults for protected nodes (eg dcpConfig.worker) here, since it is
   *     being loaded from a privileged location (local disk) -- however, these cannot be modified by
   *     an autoupdate bundle.
   */
  const localConfig = Object.assign(KVIN.unmarshal(require('dcp/internal/dcp-default-config'), {
=======
  const defaultConfig = require('dcp/dcp-config'); /* dcpConfig from bundle */
  let remoteConfig;
  const localConfig = {
>>>>>>> 26bc8f3f
    scheduler: {
      location: new URL('https://scheduler.distributed.computer/')
    },
    bundle: {}
  }));

  assert(dcpConfig === require('dcp/dcp-config'), "bundle's internal dcpConfig object is not the same as this program's");
  addConfig(aggrConfig, defaultConfig);
  addConfig(aggrConfig, localConfig);

  if (!programName)
    programName = process.mainModule && process.mainModule.filename || false;
  if (programName)
    programName = path.basename(programName, '.js');
  let config = localConfig;

  /* This follows spec doc line-by-line */
  addConfigFile(config, __dirname, 'etc/dcp-config');
  await addConfigRKey(config, 'HKLM', 'dcp-client/dcp-config');
  addConfigFile(config, etc, 'dcp/dcp-client/dcp-config');
  programName && await addConfigRKey(config, 'HKLM', `dcp-client/${programName}/dcp-config`);
  programName && addConfigFile(config, etc, `dcp/dcp-client/${programName}/dcp-config`);
  addConfigFile(config, home, '.dcp/dcp-client/dcp-config');
  programName && addConfigFile(config, home, `.dcp/dcp-client/${programName}/dcp-config.js`);
  await addConfigRKey(config, 'HKCU', 'dcp-client/dcp-config');
  programName && await addConfigRKey(config, 'HKCU', `dcp-client/${programName}/dcp-config`);
  
  /* This follows spec doc line-by-line */
  await addConfigRKey(config, 'HKLM', 'dcp-client/dcp-config');
  addConfigFile(config, etc, 'dcp/dcp-client/dcp-config');
  programName && await addConfigRKey(config, 'HKLM', `dcp-client/${programName}/dcp-config`);
  programName && addConfigFile(config, etc, `dcp/dcp-client/${programName}/dcp-config`);
  addConfigFile(config, home, '.dcp/dcp-client/dcp-config');
  programName && addConfigFile(config, home, `.dcp/dcp-client/${programName}/dcp-config`);
  await addConfigRKey(config, 'HKCU', 'dcp-client/dcp-config');
  programName && await addConfigRKey(config, 'HKCU', `dcp-client/${programName}/dcp-config`);

  addConfigEnv(localConfig, 'DCP_CONFIG_');
  addConfigFile(localConfig, etc, 'dcp/override/dcp-config');
  addConfig(aggrConfig, localConfig);

  /**
   * 4. Use the config + environment + arguments to figure out where the
   *    scheduler is.
   *
   * Only override the scheduler from argv if cli specifies a scheduler.
   * e.g. the user specifies a --dcp-scheduler option.
  /* See spec doc dcp-config-file-regkey-priorities 
   * Note: this code is Sep 2022, overriding older spec, spec update to come. /wg
   * 
   * The basic idea is that key collisions are overridden on the basis of "most specificity to current
   * executable wins" - so local disk is stronger than remote network config, homedir is stronger than
   * /etc, BUT we also have an override in /etc, and specific-program-name config files in /etc are more
   * powerful than those in the user's homedir. The reason for this is so that sysadmins can create
   * strongish machine-wide configuration/security-theatre policies. These are not real security, as
   * any intelligent user can always change the source code to do whatever they please, but it does
   * make sense for campus configurations where sysadmins believe the machines are locked down, etc.
   */
        addConfigFile(localConfig, etc,    'dcp/dcp-config');
  await addConfigRKey(localConfig, 'HKLM', 'dcp/dcp-config');
        addConfigFile(localConfig, options.configName && path.resolve(progDir, options.configName));
        addConfigFile(localConfig, home,  '.dcp/dcp-config');
  await addConfigRKey(localConfig, 'HKCU', 'dcp/dcp-config');
        addConfigFile(localConfig, home,  `.dcp/${programName}/dcp-config`);
  await addConfigRKey(localConfig, 'HKCU', `dcp/${programName}/dcp-config`);
        addConfigFile(localConfig, home,  '.dcp/scope', configScope);
  await addConfigRKey(localConfig, 'HKCU', 'dcp/scope', configScope);
        addConfig    (localConfig, initConfig); 
        addConfigEnv (localConfig, 'DCP_CONFIG_');
        addConfig    (localConfig, mkEnvConfig());
        addConfig    (localConfig, mkCliConfig(cliOpts));
        addConfigFile(localConfig, etc,    `dcp/${programName}/dcp-config`);
  await addConfigRKey(localConfig, 'HKLM', `dcp/${programName}/dcp-config`);
        addConfigFile(localConfig, etc,    'dcp/override-dcp-config');
  await addConfigRKey(localConfig, 'HKLM', 'dcp/override-dcp-config');
        addConfigFile(localConfig, etc,    'dcp/scope', configScope);
  await addConfigRKey(localConfig, 'HKLM', 'dcp/scope', configScope);
  await addConfigRKey(localConfig, 'HKLM', 'dcp-client/dcp-config'); /* legacy - used by screen saver, /wg sep'22 */

  addConfig(aggrConfig, localConfig);

  /* 5 */
  if (!aggrConfig.scheduler.configLocation &&
      aggrConfig.scheduler.configLocation !== false) {
    addConfigs(aggrConfig.scheduler, localConfig.scheduler, { 
      configLocation: new URL(`${aggrConfig.scheduler.location}etc/dcp-config.kvin?ver=2.0.0`)
    });
  }

  if (aggrConfig.scheduler.configLocation === false)
    debug('dcp-client:config')(` * Not loading configuration from remote scheduler`);
  else
  {
    try
    {
<<<<<<< HEAD
      debug('dcp-client:config')(` * Loading configuration from ${aggrConfig.scheduler.configLocation.href}`); 
      remoteConfigCode = await require('dcp/protocol').fetchSchedulerConfig(aggrConfig.scheduler.configLocation);
      remoteConfigCode = KVIN.parse(remoteConfigCode);
=======
      debug('dcp-client:config')(` * Loading configuration from ${aggrConfig.scheduler.configLocation.href}`);
      remoteConfig = await require('dcp/protocol').fetchSchedulerConfig(aggrConfig.scheduler.configLocation);
>>>>>>> 26bc8f3f
    }
    catch(error)
    {
      if (reportErrors !== false)
      {
        console.error('Error: dcp-client::init could not fetch scheduler configuration at ' + aggrConfig.scheduler.configLocation);
        console.debug(require('dcp/utils').justFetchPrettyError(error));
        process.exit(1);
      }
      throw error;
    }
    if (remoteConfig.length === 0)
      throw new Error('Configuration is empty at ' + aggrConfig.scheduler.configLocation.href);
  }
      
  /* 6 */
  bundleSandbox.Error = Error; // patch Error so webpacked code gets the same reference
  bundleSandbox.XMLHttpRequest = XMLHttpRequest;
  bundleSandbox.window = bundleSandbox
  bundleSandbox.globalThis = bundleSandbox
  if (remoteConfig)
  {
    let newConfig = {};
    for (let key of protectedDcpConfigKeys)
      delete remoteConfig[key];
    addConfig(remoteConfig, bundleSandbox.dcpConfig);

    /* remote config has lower precedence than local modifications, but gets loaded
     * later because the local scheduler config tells us where to find it, so we
     * rebuild the aggregate config object in order to get correct override precedence.
     */
    addConfig(newConfig,  defaultConfig);
    addConfig(newConfig,  remoteConfig);
    addConfig(newConfig,  localConfig);   /* re-adding here causes strings to become URLs if they URLs in remote */
    addConfig(aggrConfig, newConfig); 
    bundleSandbox.dcpConfig = aggrConfig; /* assigning globalThis.dcpConfig in remoteConfigCode context creates 
                                             a new dcpConfig in the bundle - put it back */ 
  }

  /**
   * Default location for the auto update bundle is the scheduler so that the
   * scheduler and the client are on the same code.
   */
  if (
    !aggrConfig.bundle.location &&
    aggrConfig.scheduler &&
    aggrConfig.scheduler.location
  ) {
    localConfig.bundle.location = new URL(
      `${aggrConfig.scheduler.location}dcp-client/dist/dcp-client-bundle.js`,
    );

    addConfig(aggrConfig, localConfig);
  }

  return aggrConfig;
}

exports.initcb = require('./init-common').initcb

/** 
 * Create the aggregate config - which by definition does async work - by 
 * spawning another process (and other reactor) and then blocking until 
 * it is available.  Used to implement initSync().
 *
 * The other process receives the same command-line options and environment
 * as "this" process, and uses the code in this file to derive the aggrConfig,
 * so we should be able to have the exact same derived configuration for
 * clients using either init() or initSync().
 *
 * @param {object} initConfig   parameter for createAggregateConfig()
 * @param {object} options      parameter for createAggregateConfig()
 */
function createAggregateConfigSync(initConfig, options)
{
  const { patchup: patchUp } = require('dcp/dcp-url');
  const { Address } = require('dcp/wallet');

  const spawnArgv = [require.resolve('./bin/build-dcp-config'), process.argv.slice(2)];
  /* XXX @todo - in debug build,  spawnArgv.unshift('--inspect'); */
  const env = process.env.DEBUG ? Object.assign({}, process.env) : process.env;
  delete env.DEBUG;
  const child = spawnSync(
    process.execPath,
    spawnArgv,
    {
      env: process.env,
      shell: false,
      windowsHide: true,
      /**
       * Create a 4th file descriptor to use for piping the serialized config
       * from build-dcp-config. (e.g. child.output[3])
       */
      stdio: ['pipe', 'inherit', 'inherit', 'pipe'],
      input: KVIN.stringify({ initConfig, options }),
    },
  );

  
  if (child.status !== 0) {
    throw new Error(`Child process returned exit code ${child.status}`);
  }

  const serializedOutput = String(child.output[3]);
  const aggregateConfig = KVIN.parse(serializedOutput);

  debug('dcp-client:init')('fetched aggregate configuration', aggregateConfig);
  return aggregateConfig;
}
  
/** Fetch a web resource from the server, blocking the event loop. Used by initSync() to
 *  fetch the remote scheduler's configuration and optionally its autoUpdate bundle. The
 *  download program displays HTTP-level errors on stderr, so we simply inhert and let it
 *  push the detailed error reporting to the user.
 *
 *  @param      url     {string | instance of dcp/dcp-url.URL}          The URL to fetch; http and https are supported.
 *  @returns    {string} containing the result body.
 *
 *  @throws if there was an error, including HTTP 404 etc.
 */
exports.fetchSync = function fetchSync(url) {
  var child;
  var argv = [ process.execPath, require.resolve('./bin/download'), '--fd=3' ];
  var output = '';
  var env = { FORCE_COLOR: 1 };
  
  if (reportErrors === false)
    argv.push('--silent');
  if (typeof url !== 'string')
    url = url.href;
  argv.push(url);

  child = spawnSync(argv[0], argv.slice(1), { 
    env: Object.assign(env, process.env), shell: false, windowsHide: true,
    stdio: [ 'ignore', 'inherit', 'inherit', 'pipe' ],

    /**
     * Setting the largest amount of data in bytes allowed on stdout or stderr to 10 MB
     * so that dcp-client-bundle.js (~5.2 MB built in debug mode with source-mapped line
     * in late jan 2023) can be downloaded without the child exiting with a status of 
     * null (i.e. ENOBUFS).
     */
    maxBuffer: 10 * 1024 * 1024,
  });

  if (child.status !== 0)
    throw new Error(`Child process returned exit code ${child.status}`);
  return child.output[3].toString('utf-8');
}

/** Factory function which returns an object which is all of the dcp/ modules exported into
 *  node's module space via the namespace-mapping (ns-map) module. These all original within
 *  the dcp-client bundle in dist/, or the remote scheduler's bundle if autoUpdate was enabled.
 *
 *  This is the return value from initSync() and the promise resolution value for init().
 */
function makeInitReturnObject() { 
  const nsMap = require('./ns-map');
  var o = {};

  for (let moduleIdentifier in nsMap) {
    if (!nsMap.hasOwnProperty(moduleIdentifier))
      continue;
    if (moduleIdentifier.startsWith('dcp/'))
      o[moduleIdentifier.slice(4)] = require(moduleIdentifier);
  }

  return o;
}<|MERGE_RESOLUTION|>--- conflicted
+++ resolved
@@ -38,11 +38,7 @@
 const { spawnSync } = require('child_process');
 const vm = require('vm');
 const protectedDcpConfigKeys = [ 'system', 'worker', 'standaloneWorker' ];
-<<<<<<< HEAD
-
-=======
-var   reportErrors = true;
->>>>>>> 26bc8f3f
+
 let initInvoked = false; /* flag to help us detect use of Compute API before init */
 let hadOriginalDcpConfig = globalThis.hasOwnProperty('dcpConfig'); /* flag to determine if the user set their own dcpConfig global variable before init */
 
@@ -970,7 +966,6 @@
   const progDir = process.mainModule ? path.dirname(process.mainModule.filename) : undefined;
   const defaultConfig = require('dcp/dcp-config'); /* global dcpConfig - probably empty */
   const aggrConfig = {};
-<<<<<<< HEAD
 
   /* 1 - determine local config, merge into aggrConfig. The dcp-default-config buried within the bundle
    *     can supply configuration defaults for protected nodes (eg dcpConfig.worker) here, since it is
@@ -978,17 +973,13 @@
    *     an autoupdate bundle.
    */
   const localConfig = Object.assign(KVIN.unmarshal(require('dcp/internal/dcp-default-config'), {
-=======
-  const defaultConfig = require('dcp/dcp-config'); /* dcpConfig from bundle */
-  let remoteConfig;
-  const localConfig = {
->>>>>>> 26bc8f3f
     scheduler: {
       location: new URL('https://scheduler.distributed.computer/')
     },
     bundle: {}
   }));
-
+  let remoteConfig;
+  
   assert(dcpConfig === require('dcp/dcp-config'), "bundle's internal dcpConfig object is not the same as this program's");
   addConfig(aggrConfig, defaultConfig);
   addConfig(aggrConfig, localConfig);
@@ -1078,14 +1069,8 @@
   {
     try
     {
-<<<<<<< HEAD
-      debug('dcp-client:config')(` * Loading configuration from ${aggrConfig.scheduler.configLocation.href}`); 
-      remoteConfigCode = await require('dcp/protocol').fetchSchedulerConfig(aggrConfig.scheduler.configLocation);
-      remoteConfigCode = KVIN.parse(remoteConfigCode);
-=======
       debug('dcp-client:config')(` * Loading configuration from ${aggrConfig.scheduler.configLocation.href}`);
       remoteConfig = await require('dcp/protocol').fetchSchedulerConfig(aggrConfig.scheduler.configLocation);
->>>>>>> 26bc8f3f
     }
     catch(error)
     {
