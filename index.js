/**
 * @file        index.js
 *              NodeJS entry point for the dcp-client package.
 *
 *              During module initialization, we load dist/dcp-client-bundle.js from the
 *              same directory as this file, and inject the exported modules into the NodeJS
 *              module environment.
 *
 *              During init(), we wire up require('dcp/dcp-xhr') to provide global.XMLHttpRequest,
 *              from the local bundle, allowing us to immediately start using an Agent which
 *              understands proxies and keepalive.
 *
 * @author      Wes Garland, wes@kingsds.network
 * @date        July 2019
 */
<<<<<<< HEAD
=======
const os      = require('os');
const fs      = require('fs')
const path    = require('path');
const process = require('process');
const moduleSystem = require('module');
const { spawnSync } = require('child_process');
const { createContext, runInContext } = require('vm');

>>>>>>> b4afbf1f
exports.debug = false;
let initFinish = false; /* flag to help us detect use of Compute API before init promise resolves */

function debugging(what = 'dcp-client') {
  const debugSyms = []
        .concat((exports.debug || '').split(','))
        .concat((process.env.DCP_CLIENT_DEBUG || '').split(','))
        .filter((a) => !!a);
  
  if (typeof debugging.cache[what] === 'boolean') /* cache hit */
    return debugging.cache[what];

  if (-1 !== debugSyms.indexOf('*') ||
      -1 !== debugSyms.indexOf(what) ||
      -1 !== debugSyms.indexOf('dcp-client') ||
      -1 !== debugSyms.indexOf('verbose')) {
    debugging.cache[what] = true;
  } else {
    debugging.cache[what] = false;
  }

  return debugging.cache[what];
}
debugging.cache = {}

<<<<<<< HEAD
const _initForTestHarnessSymbol = {}
const _initForSyncSymbol = {};
const path = require('path')
const fs = require('fs')
const distDir = path.resolve(path.dirname(module.filename), 'dist')
const moduleSystem = require('module')
=======
const log = (namespace, ...args) => {
  if (debugging(`dcp-client:${namespace}`)) {
    console.debug(`dcp-client:${namespace}`, ...args);
  }
};

const distDir = path.resolve(path.dirname(module.filename), 'dist');

>>>>>>> b4afbf1f
const bundleSandbox = {
  URL,
  Function,
  Object,
  Array,
  Date,
  // To make instanceof checks for Promises work while serializing dcpConfig
  Promise,
  require,
  console,
  setInterval,
  setTimeout,
  clearTimeout,
  crypto: { getRandomValues: require('polyfill-crypto.getrandomvalues') },
<<<<<<< HEAD
  require: require,
  console: console,
  setInterval: setInterval,
  setTimeout: setTimeout,
  clearTimeout: clearTimeout,
  URL: URL,
=======
>>>>>>> b4afbf1f
  dcpConfig: {
    bundleConfig: true,
    scheduler: {},
    bank: {
      location: new URL('http://bootstrap.distributed.computer/')
    },
    packageManager: {
      location: new URL('http://bootstrap.distributed.computer/')
    },
    needs: { urlPatchUp: true },
  },
};

/** Evaluate a file in a sandbox without polluting the global object.
 *  @param      filename        {string}    The name of the file to evaluate, relative to
 *  @param      sandbox         {object}    A sandbox object, used for injecting 'global' symbols as needed
 *  @param      olFlag          {boolean}   true if the file contains only an object literal
 */
function evalScriptInSandbox(filename, sandbox, olFlag) {
  var code
  var context = createContext(sandbox)
  try {
    code = fs.readFileSync(path.resolve(distDir, filename), 'utf-8')
    if (olFlag)
      code = '(' + code + ')'
  } catch(e) {
    debugging() && console.error('evalScriptInSandbox Error:', e.message);
    if (e.code === 'ENOENT')
      return {}
    throw e
  }

  return runInContext(code, context, filename, 0);
}

/** Evaluate code in a secure sandbox; in this case, the code is the configuration
 *  file, and the sandbox is a special container with limited objects that we setup
 *  during config file processing.
 *
 *  @param      code     {string}        The code to eval
 *  @param      context  {object}        An object that has been initialized as a context
 *                                       that will act like the context's global object
 *  @param      filename {string}        The name of the file we're evaluating for stack-
 *                                       trace purposes.
 */
<<<<<<< HEAD
function evalStringInSandbox(code, sandbox, filename) {
  var _initFinish = initFinish;
  var context = require('vm').createContext(sandbox)
  var ret
=======
function evalStringInSandbox(
  code,
  sandbox,
  filename = '(dcp-client$$evalStringInSandbox)',
) {
  const context = createContext(sandbox);

  /**
   * Remove comments and then decide if this config file contains an IIFE. If
   * not, we need to wrap it as an IIFE to avoid "SyntaxError: Illegal return
   * statement" from being thrown for files with top level return statements.
   */
  const iifeRegex = /\([\s\S]*\(\)[\s\S]*\{[\s\S]*\}\)\(\);?/;
  let lineOffset = 0;
  if (!withoutComments(code).match(iifeRegex)) {
    code = `(() => {\n${code}\n})();`;

    // To account for the newline in "(() => { \n${code}..."
    lineOffset = -1;
  }

  let result;

  /**
   * Need to wrap in trycatch so that we can control the stack trace that is
   * printed.
   */
  try {
    result = runInContext(code, context, {
      filename,
      lineOffset,
      /**
       * If the code is a minified bundle (i.e. nigh unreadable), avoid printing
       * the whole stack trace to stderr by default.
       */
      displayErrors: debugging('evalStringInSandbox'),
    });
  } catch (error) {
    console.error(error);
    process.exit(1);
  }

  return result;
}
>>>>>>> b4afbf1f

  initFinish = true; /* Allow us to eval require("dcp/compute"); from config */
  ret = require('vm').runInContext(code, context, filename || '(dcp-client$$evalStringInSandbox)', 0) // eslint-disable-line
  initFinish = _initFinish;
  return ret;
}

/** Load the bootstrap bundle - used primarily to plumb in utils::justFetch.
 *  Runs in a different, but identical, sandbox as the config files and client code.
 */
function loadBootstrapBundle() {
  let sandbox = {}

  Object.assign(sandbox, bundleSandbox)
  sandbox.window = sandbox
<<<<<<< HEAD
  
=======
  sandbox.globalThis = sandbox;

>>>>>>> b4afbf1f
  return evalScriptInSandbox(path.resolve(distDir, 'dcp-client-bundle.js'), sandbox)
}

const injectedModules = {};
const resolveFilenamePrevious = moduleSystem._resolveFilename;
moduleSystem._resolveFilename = function dcpClient$$injectModule$resolveFilenameShim(moduleIdentifier) { 
  if (injectedModules.hasOwnProperty(moduleIdentifier)) {
    if (!initFinish){
      if( moduleIdentifier === 'dcp/compute') throw new Error(`module ${moduleIdentifier} cannot be required until the dcp-client::init() promise has been resolved.`);
    }
    return moduleIdentifier;
  }
  return resolveFilenamePrevious.apply(null, arguments)
}
/** 
 * Inject an initialized module into the native NodeJS module system. 
 *
 * @param       id              {string}        module identifier
 * @param       moduleExports   {object}        the module's exports object
 * @param       clobber         {boolean}       inject on top of an existing module identifier
 *                                              if there is a collsion.
 * @throw Error if there is a collision and clobber is not truey.
 */
function injectModule(id, moduleExports, clobber) {
  if (!clobber && typeof moduleSystem._cache[id] !== 'undefined')
    throw new Error(`Module ${id} has already been injected`);
  moduleSystem._cache[id] = new (moduleSystem.Module)
  moduleSystem._cache[id].id = id
  moduleSystem._cache[id].parent = module
  moduleSystem._cache[id].exports = moduleExports
  moduleSystem._cache[id].filename = id
  moduleSystem._cache[id].loaded = true
  injectedModules[id] = true;
  debugging('modules') && console.debug(` - injected module ${id}: ${typeof moduleExports === 'object' ? Object.keys(moduleExports) : '(' + typeof moduleExports + ')'}`);
}

injectModule('dcp/env-native', { platform: 'nodejs' })

/* Inject all properties of the bundle object as modules in the
 * native NodeJS module system.
 */
let bundle = loadBootstrapBundle()
let nsMap = require('./ns-map')

debugging('modules') && console.debug('Begin phase 1 module injection')  /* Just enough to be able to load a second bundle */
for (let moduleId in nsMap) {
  let moduleExports = bundle[nsMap[moduleId]]
  if (!moduleExports)
    throw new Error(`Bundle is missing exports for module ${moduleId}`)
  injectModule(moduleId, moduleExports)
}

/** Merge a new configuration object on top of an existing one. The new object
 *  is overlaid on the existing object, so that properties specified in the 
 *  existing object graph overwrite, but unspecified edges are left alone.
 *
 * *note* -     We treat objects with constructors other than Function or Object
 *              as though they were primitive values, as they may contain internal 
 *              state that is not represented solely by their own properties
 * 
 * @param       {object}        existing        The top node of an object graph whose 
 *                                              edges may be replaced
 * @param       {object}        neo             The top node of an object graph whose
 *                                              edges describe the replacement
 */
function addConfig (existing, neo) {
<<<<<<< HEAD
  for (let prop in neo) {
    if (!neo.hasOwnProperty(prop)) { continue }
=======
  const { DcpURL } = require('dcp/dcp-url');

  for (let prop in neo) {
    if (!neo.hasOwnProperty(prop))
      continue;
    if (typeof existing[prop] === 'object' && DcpURL.isURL(existing[prop])) {
      if (neo[prop])
        existing[prop] = new (existing[prop].constructor)(neo[prop]);
      continue;
    }
>>>>>>> b4afbf1f
    if (typeof neo[prop] === 'object' && !Array.isArray(neo[prop]) && ['Function','Object'].includes(neo[prop].constructor.name)) {
      if (typeof existing[prop] === 'undefined') {
        existing[prop] = {}
      }
      addConfig(existing[prop], neo[prop])
    } else {
      existing[prop] = neo[prop]
    }
  }
}

<<<<<<< HEAD
=======
/* existing ... neo */
function addConfigs() {
  var neo = arguments[arguments.length - 1];

  for (const existing of Array.from(arguments).slice(0, -1))
    addConfig(existing, neo);
}

>>>>>>> b4afbf1f
function checkConfigFileSafePerms(fullPath) {
  let newPath
  let args = fullPath.split(path.sep)
  
  args[0] += path.sep
  do
  {
    let check
    check=path.resolve.apply(null, args)
    if (fs.statSync(check).mode & 0o022)
      console.warn(`Config ${fullPath} insecure due to world- or group-writeable ${check}`);
    args.pop()
<<<<<<< HEAD
  } while(args.length)
=======
  } while(args.length);
}
if (os.platform() === 'win32')
  checkConfigFileSafePerms = function(){};

/** Create a memo of where DcpURL instances are in the object graph */
function makeURLMemo(obj, where) {
  const { DcpURL } = require('dcp/dcp-url');
  var memo = [];
  var here;

  if (!where)
    where = '';

  for (let prop in obj) {
    if (typeof obj[prop] !== 'object')
      continue;
    here = where ? where + '.' + prop : prop;
    if (DcpURL.isURL(obj[prop])) {
      memo.push(here);
    } else {
      memo = memo.concat(makeURLMemo(obj[prop], here));
    }
  }

  return memo;
}

/** Change any properties in the urlMemo which are strings into URLs */
function applyURLMemo(urlMemo, top) {
  const { DcpURL } = require('dcp/dcp-url');
  for (let path of urlMemo) {
    let obj = top;
    let pathEls, pathEl;

    for (pathEls = path.split('.'), pathEl = pathEls.shift();
         pathEls.length;
         pathEl = pathEls.shift()) {
      obj = obj[pathEl];      
    }
    if (typeof obj[pathEl] === 'string')
      obj[pathEl] = new DcpURL(obj[pathEl]);
  }
}

/** Merge a new configuration object on top of an existing one, via
 *  addConfig().  The file is read, turned into an object, and becomes
 *  the neo config.
 *
 *  Any falsey path component causes us to not read the file. This silent
 *  failure is desired behaviour.
 */
function addConfigFile(existing /*, file path components ... */) {
  let fullPath = '';

  debugging() && console.debug(` * Loading configuration from ${Array.from(arguments).slice(1).join(path.sep)}`);

  for (let i=1; i < arguments.length; i++) {
    if (!arguments[i])
      return;
    fullPath = path.join(fullPath, arguments[i]);
  }

  if (fullPath && fs.existsSync(fullPath)) {
    let neo;
    let code
    
    checkConfigFileSafePerms(fullPath);
    code = fs.readFileSync(fullPath, 'utf-8');
    
    if (withoutComments(code).match(/^\s*{/)) {
      neo = evalScriptInSandbox(fullPath, bundleSandbox, true);
      addConfig(existing, neo);
    } else {
      /* overlay the context's global namespace with the dcpConfig namespace so 
       * that we have good syntax to modify with arbitrary JS; then find changes 
       * and apply to aggregate config.
       */
      let configSandbox = {}
      let knownGlobals;
      let urlMemo;
      
      neo = {};
      configSandbox.console = console
      Object.assign(configSandbox, bundleSandbox)
      Object.assign(configSandbox, existing);
      urlMemo = makeURLMemo(existing);
      
      knownGlobals = Object.keys(configSandbox);
      const ret = evalStringInSandbox(code, configSandbox, fullPath);

      // handle programmatic assignment to top-level config
      // via sandbox globals
      for (let key of Object.keys(configSandbox)) {
        if (knownGlobals.indexOf(key) === -1)
          neo[key] = configSandbox[key];  /* new global in sandbox = new top-level config object */
      }
      for (let key of Object.keys(existing)) {
        if (configSandbox.hasOwnProperty(key))
          neo[key] = configSandbox[key];
      }

      applyURLMemo(urlMemo, neo);
      // use return values now if available
      if (ret !== null && typeof ret === "object") Object.assign(neo, ret);
    }
    addConfig(existing, neo);
  }
}

/** Merge a new configuration object on top of an existing one, via
 *  addConfig().  The registry key is read, turned into an object, and 
 *  becomes the neo config.
 */
async function addConfigRKey(existing, hive, keyTail) {
  var neo = await require('./windows-registry').getObject(hive, keyTail);
  debugging() && console.debug(` * Loading configuration from ${hive} ${keyTail}`);
  if (neo)
    addConfig(existing, neo);
}

/** Merge a new configuration object on top of an existing one, via
 *  addConfig().  The environment is read, turned into an object, and
 *  becomes the neo config.
 */
function addConfigEnviron(existing, prefix) {
  var re = new RegExp('^' + prefix);
  var neo = {};
  
  for (let v in process.env) {
    if (!process.env.hasOwnProperty(v) || !v.match(re)) {
      continue
    }
    if (process.env[v][0] === '{') {
      // FIXME(bryan-hoang): fixCase is not defined.
      let prop = fixCase(v.slice(prefix.length))
      if (typeof neo[prop] !== 'object') {
        neo[prop] = {}
        addConfig(neo[prop], JSON.parse(process.env[v]))
      } else {
        if (typeof neo[prop] === "object") {
          throw new Error("Cannot override configuration property " + prop + " with a string (is an object)")
        }
        neo[prop] = process.env[v]
      }
    }
  }

  addConfig(existing, neo);
}

/** 
 * Tasks which are run in the early phases of initialization
 * - plumb in global.XMLHttpRequest which lives forever -- that way KeepAlive etc works.
 */
exports._initHead = function dcpClient$$initHead() {
  initInvoked = true; /* Allow us to eval require("dcp/compute"); from config */

  if (typeof XMLHttpRequest === 'undefined')
    global.XMLHttpRequest = require('dcp/dcp-xhr').XMLHttpRequest;
}

/** 
 * Tasks which are run in the late phases of initialization:
 * 1 - activate either the local bundle or the remote bundle against a fresh sandbox 
 *     using the latest config (future: bootstrap bundle will export fewer modules until init; 
 *     bundle will provide post-initialization nsMap).
 * 2 - inject modules from the final bundle on top of the bootstrap modules
 * 3 - patch up internal (to the final bundle) references to dcpConfig to reference our generated config
 * 4 - verify versioning information for key core components against running scheduler
 * 5 - load and cache identity & bank keystores if they are provided and config.parseArgv allows
 * 6 - create the return object
 * 
 * @returns the same `dcp` object as we expose in the vanilla-web dcp-client
 */
function initTail(aggrConfig, finalBundleCode, finalBundleURL) {
  const semver = require('semver');
  const { patchup: patchUp } = require('dcp/dcp-url');
  var nsMap;            /* the final namespace map to go from bundle->dcp-client environment */
  var bundle;           /* the final bundle, usually a copy of the bootstrap bundle */
  var finalBundleLabel; /* symbolic label used for logs describing the source of the final bundle */
  var ret;              /* the return value of the current function - usually the `dcp` object but
                           possibly edited by the postInitTailHook function. */
  /* 1 */
  if (finalBundleCode) {
    finalBundleLabel = String(finalBundleURL);

    /**
     * The finalBundleCode may include dcpConfig.bank.location.resolve, which
     * means we need to convert the URLs in the bundleSandbox into DcpURLs.
     */
    patchUp(bundleSandbox);
    bundle = evalStringInSandbox(
      finalBundleCode,
      bundleSandbox,
      finalBundleLabel,
    );
  } else {
    let bundleFilename = path.resolve(distDir, 'dcp-client-bundle.js');
    finalBundleLabel = bundleFilename;
    bundle = evalScriptInSandbox(bundleFilename, bundleSandbox);
  }
  nsMap = bundle.nsMap || require('./ns-map');  /* future: need to move non-bootstrap nsMap into bundle for stable auto-update */
  
  if (bundle.initTailHook) /* for use by auto-update future backwards compat */ 
    bundle.initTailHook(aggrConfig, bundle, finalBundleLabel, bundleSandbox, injectModule);

  /* 2 */
  debugging('modules') && console.debug(`Begin phase 2 module injection '${finalBundleLabel}'`);
  delete nsMap['dcp-config'];
  injectNsMapModules(nsMap, bundle, finalBundleLabel, true);
  injectModule('dcp/client', exports);
  injectModule('dcp/client-bundle', bundle);

  /* 3 */
  if (global.dcpConfig) {
    /* dcpConfig was defined before dcp-client was initialized: assume dev knows what he/she is doing */
    debugging() && console.debug('Dropping bundle dcp-config in favour of global dcpConfig')
    Object.assign(require('dcp/dcp-config'), global.dcpConfig);
    bundleSandbox.dcpConfig = global.dcpConfig;
    injectModule('dcp/dcp-config', global.dcpConfig, true);
  } else {
    let defaultConfig = require('dcp/dcp-config');
    Object.assign(defaultConfig, aggrConfig);
    bundleSandbox.dcpConfig = defaultConfig;
  }

  Object.defineProperty(exports, 'distDir', {
    value: function dcpClient$$distDir$getter() {
      return distDir;
    },
    configurable: false,
    writable: false,
    enumerable: false
  })

  /* 4 */
  if (!aggrConfig.scheduler.compatibility || !aggrConfig.scheduler.compatibility.minimum)
    throw require('dcp/utils').versionError(aggrConfig.scheduler.location.href, 'scheduler', 'dcp-client', '4.0.0', 'EDCP_CLIENT_VERSION');

  if (aggrConfig.scheduler.compatibility)
  {
    if (!require('semver').satisfies(require('dcp/protocol').version.provides, aggrConfig.scheduler.compatibility.minimum.dcp))
      throw require('dcp/utils').versionError('DCP Protocol', 'dcp-client', aggrConfig.scheduler.location.href, aggrConfig.scheduler.compatibility.minimum.dcp, 'EDCP_PROTOCOL_VERSION');    
  }
  
  /* 5 */
  if (aggrConfig.parseArgv !== false) {
    const dcpCli = require('dcp/cli');
    /* don't enable help output when automating */
    const argv = dcpCli.base().help(false).argv;
    const { help, identity, identityFile, defaultBankAccount, defaultBankAccountFile } = argv;

    if (!help) {
      const wallet = require('dcp/wallet');
      if (identity || identityFile) {
        const idKs_p = dcpCli.getIdentityKeystore();
        wallet.addId(idKs_p);
      }

      if (defaultBankAccount || defaultBankAccountFile) {
        const bankKs_p = dcpCli.getAccountKeystore();
        wallet.add(bankKs_p);
      }
    }
  }

  /* 6 */
  ret = makeInitReturnObject();
  if (bundle.postInitTailHook) /* for use by auto-update future backwards compat */ 
    ret = bundle.postInitTailHook(ret, aggrConfig, bundle, finalBundleLabel, bundleSandbox, injectModule);
  return ret;
>>>>>>> b4afbf1f
}

/**
 * Initialize the dcp-client bundle for use by the compute API, etc.
 *
 * @param       {string|URL object}     [url="https://scheduler.distribtued.computer"]
 *                                      Location of scheduler, from whom we download
 *                                      dcp-config.js, which in turn tells us where to
 *                                      find the bundle.
 * @param       {boolean}               [autoUpdate=false]
 * @param       {string|URL object}     [bundleLocation]        The location of the autoUpdate
 *                                      bundle; used to override the bunde.location in the
 *                                      remote dcpConfig.
 *
 * @returns     a Promise which resolves to the dcpConfig which bundle-supplied libraries will see.
 *//**
 * Initialize the dcp-client bundle for use by the compute API, etc.
 *
 * @param       {object}                dcpConfig       a dcpConfig object which can have
 *                                                      scheduler.location, bundle.location, bundle.autoUpdate
 * @returns     a Promise which resolves to the dcpConfig which bundle-supplied libraries will see.
 */
exports.init = async function dcpClient$$init() {
<<<<<<< HEAD
=======
  var aggrConfig;
  var finalBundleCode = false;
  var finalBundleURL;

  exports._initHead();
  aggrConfig = await exports.createAggregateConfig(Array.from(arguments));

  finalBundleURL = aggrConfig.bundle.autoUpdate ? aggrConfig.bundle.location : false;
  if (finalBundleURL) {
    try {
      debugging() && console.debug(` * Loading autoUpdate bundle from ${finalBundleURL.href}`);
      finalBundleCode = await require('dcp/utils').justFetch(finalBundleURL.href);
    } catch(e) {
      console.error('Error downloading autoUpdate bundle from ' + finalBundleURL);
      console.debug(require('dcp/utils').justFetchPrettyError(e));
      throw e;
    }
  }

  return initTail(aggrConfig, finalBundleCode, finalBundleURL);
}

/**
 * Sync version of dcp-client.init().
 */
exports.initSync = function dcpClient$$initSync() {
  var aggrConfig;
  var finalBundleCode = false;
  var finalBundleURL;

  exports._initHead();
  aggrConfig = fetchAggregateConfig(Array.from(arguments));

  finalBundleURL = aggrConfig.bundle.autoUpdate ? aggrConfig.bundle.location : false;
  if (finalBundleURL) {
    try {
      debugging() && console.debug(` * Loading autoUpdate bundle from ${finalBundleURL.href}`);
      finalBundleCode = exports.fetchSync(finalBundleURL);
    } catch(e) {
      console.error('Error downloading autoUpdate bundle from ' + finalBundleURL);
      console.log(require('dcp/utils').justFetchPrettyError(e));
      throw e;
    }
  }

  return initTail(aggrConfig, finalBundleCode, finalBundleURL);
}

exports.createAggregateConfig = async function dcpClient$$createAggregateConfig(initArgv, programName) {
>>>>>>> b4afbf1f
/* The steps that are followed are in a very careful order; there are default configuration options 
 * which can be overridden by either the API consumer or the scheduler; it is important that the wishes 
 * of the API consumer always take priority.
 *
<<<<<<< HEAD
 *  0 - load the local copy of the bundle (happens as side effect of initial require)
 *  1 - specify the default config by reading ~/.dcp/dcp-client/dcp-config.js or using hard-coded defaults
 *  2 - use this copy to plumb in global.XMLHttpRequest which lives forever -- that way KeepAlive etc works.
 *  3 - merge the passed-in configuration with the default configuration
=======
 *  1 - create the local config by 
 *       - reading the config buried in the bundle and defined at module load
 *       - reading ~/.dcp/dcp-client/dcp-config.js or using hard-coded defaults
 *       - reading the registry
 *       - receiving input from the cli module
 *       - arguments to init()
 *       - etc  (see dcp-docs file dcp-config-file-regkey-priorities)
 *  3 - merge the passed-in configuration on top of the default configuration
>>>>>>> b4afbf1f
 *  4 - use the config + environment + arguments to figure out where the scheduler is
 *  5 - pull the scheduler's config, and layer it on top of the current configuration
 *  6 - reapply the passed-in configuration into the current configuration
 *  7 - use the new/current configuration to figure out if we are supposed to pull a remote
 *      bundle (autoUpdate) and, if so, from where
 *  8 - activate either the local bundle or the remote bundle against a fresh sandbox using the
 *      latest config: this causes it to (unfortunately) cache configuration values like the location
 *      of the scheduler
 *  9 - re-export the modules from the new bundle
 * 10 - load and cache identity & bank keystores if they are provided and config.parseArgv is true
 */
<<<<<<< HEAD
  let dcpConfig = require('dcp/dcp-config')
  let remoteConfigCode = false;
  let finalBundleCode
  let userConfig = { scheduler: {}, bundle: {}, parseArgv: true }
  let homedirConfigPath = path.resolve(require('os').homedir(), '.dcp', 'dcp-client', 'dcp-config.js')
  let homedirConfig
  let URL = require('dcp/dcp-url').URL
  let testHarnessMode = false
  let initSyncMode = false;
  
  if (arguments[0] === _initForTestHarnessSymbol) {
    /* Disable homedir config, remote code/config download in test harness mode */
    arguments = Array.from(arguments)
    remoteConfigCode = arguments.shift()
    if (typeof remoteConfigCode === 'object') {
      remoteConfigCode = JSON.stringify(remoteConfigCode)
    }
    testHarnessMode = true
    homedirConfigPath = process.env["DCP_CLIENT_TEST_HARNESS_MODE_HOMEDIR_CONFIG_PATH"]
  } else if (arguments[0] === _initForSyncSymbol) {
    initSyncMode = true;
    arguments = Array.from(arguments);
    arguments.shift();
  }
  
  /* Fix all future files containing new URL() to use our class */
  bundleSandbox.URL = URL
  if (dcpConfig.needs && dcpConfig.needs.urlPatchup)
    require('dcp/dcp-url').patchup(dcpConfig)

  /* 1 */
  if (homedirConfigPath && fs.existsSync(homedirConfigPath)) {
    let code
    
    checkConfigFileSafePerms(homedirConfigPath)
    code = fs.readFileSync(homedirConfigPath, 'utf-8')

    if (code.match(/^\s*{/)) {
      homedirConfig = evalScriptInSandbox(homedirConfigPath, bundleSandbox, true)
      addConfig(userConfig, homedirConfig)
    } else {
      let configSandbox = {}
      configSandbox.console = console
      Object.assign(configSandbox, bundleSandbox)
      Object.assign(configSandbox, dcpConfig)
      evalStringInSandbox(code, configSandbox, homedirConfigPath)
=======
  let defaultConfig = require('dcp/dcp-config'); /* dcpConfig from bundle */
  let remoteConfigCode;
  let localConfig = {
    scheduler: {
      location: new URL('https://scheduler.distributed.computer/')
    },
    bundle: {}
  };

  const aggrConfig = {
    // Parse process.argv by default using dcp/cli.
    parseArgv: true,
  };

  const etc  = process.env.DCP_ETCDIR || (os.platform() === 'win32' ? process.env.ALLUSERSPROFILE : '/etc');
  const home = process.env.DCP_HOMEDIR || os.homedir();

  /* 1 - create local config */
  addConfig(aggrConfig, defaultConfig);
  addConfig(aggrConfig, localConfig);

  if (!programName)
    programName = process.mainModule && process.mainModule.filename || false;
  if (programName)
    programName = path.basename(programName, '.js');
  let config = localConfig;

  /* This follows spec doc line-by-line */
                 await addConfigRKey(config, 'HKLM', 'dcp-client/dcp-config');
                 await addConfigFile(config, etc,    'dcp-client/dcp-config.js');
  programName && await addConfigRKey(config, 'HKLM', `dcp-client/${programName}/dcp-config`);
  programName && await addConfigFile(config, etc,    `dcp-client/${programName}/dcp-config.js`);
  await addConfigFile(config, home,   '.dcp/dcp-client/dcp-config.js');
  programName && await addConfigFile(config, home,   `.dcp/dcp-client/${programName}/dcp-config.js`); 
                 await addConfigRKey(config, 'HKCU', `dcp-client/dcp-config`);
  programName && await addConfigRKey(config, 'HKCU', `dcp-client/${programName}/dcp-config`);

  // Sort out polymorphic arguments: 'passed-in configuration'.
  if (initArgv[0]) {
    if (typeof initArgv[0] === 'string' || (typeof initArgv[0] === 'object' && initArgv[0] instanceof global.URL)) {
      addConfig(localConfig.scheduler, { location: new URL(initArgv[0]) });

      /**
       * Checking using isArray to avoid adding cli argv (e.g. process.execPath,
       * script name, etc.) into config.
       */
    } else if (typeof initArgv[0] === 'object' && !Array.isArray(initArgv[0])) {
      addConfig(localConfig, initArgv[0]);
>>>>>>> b4afbf1f
    }
  }
  /* Sort out polymorphic arguments: 'passed-in configuration' */
  if (arguments[0]) {
    if (typeof arguments[0] === 'string' || (typeof arguments[0] === 'object' && arguments[0] instanceof global.URL)) {
      addConfig(userConfig, { scheduler: { location: new URL(arguments[0]) }})
    } else if (typeof arguments[0] === 'object') {
      addConfig(userConfig, arguments[0]);
    }
  }
  if (arguments[1])
    userConfig.bundle.autoUpdate = !!arguments[1]
  if (arguments[2])
    userConfig.bundle.location = new URL(arguments[2])

  /* 2 */
  global.XMLHttpRequest = require('dcp/dcp-xhr').XMLHttpRequest

  /* 3 */
  addConfig(dcpConfig, userConfig)
  if (!dcpConfig.scheduler.location)
    dcpConfig.scheduler.location = new (require('dcp/dcp-url').URL)('https://scheduler.distributed.computer')
  if (!dcpConfig.scheduler.configLocation)
    dcpConfig.scheduler.configLocation = new URL(dcpConfig.scheduler.location.resolve('etc/dcp-config.js')) /* 4 */
  if (userConfig)
    addConfig(dcpConfig, userConfig) 

<<<<<<< HEAD
  /* 4 */
  if (userConfig.parseArgv) {
    // don't enable help output for init
    const argv = require('dcp/dcp-cli').base().help(false).argv;
    const { scheduler } = argv;
    if (scheduler) {
      userConfig.scheduler.location = new URL(scheduler);
    }
=======
  /**
   * 4. Use the config + environment + arguments to figure out where the
   *    scheduler is.
   *
   * Only override the scheduler from argv if cli specifies a scheduler.
   * e.g. the user specifies a --dcp-scheduler option.
   */
  // Don't enable help output for init
  const { dcpScheduler } = require('dcp/cli').base().help(false).parse();
  if (typeof dcpScheduler !== 'undefined') {
    localConfig.scheduler.location = dcpScheduler;
    aggrConfig.scheduler.location = dcpScheduler;
>>>>>>> b4afbf1f
  }

  if (process.env.DCP_SCHEDULER_LOCATION)
<<<<<<< HEAD
    userConfig.scheduler.location = new URL(process.env.DCP_SCHEDULER_LOCATION)
  if (process.env.DCP_SCHEDULER_CONFIGLOCATION)
    userConfig.scheduler.configLocation = process.env.DCP_SCHEDULER_CONFIGLOCATION
  if (process.env.DCP_CONFIG_LOCATION)
    userConfig.scheduler.configLocation = process.env.DCP_CONFIG_LOCATION
=======
    addConfigs(aggrConfig.scheduler, localConfig.scheduler, { location: new URL(process.env.DCP_SCHEDULER_LOCATION) });
  if (process.env.DCP_CONFIG_LOCATION) 
    addConfigs(aggrConfig.scheduler, localConfig.scheduler, { configLocation: new URL(process.env.DCP_CONFIG_LOCATION) });
  else if (process.env.DCP_CONFIG_LOCATION === '')
    addConfigs(aggrConfig.scheduler, localConfig.scheduler, { configLocation: false }); /* explicitly request no remote config */
>>>>>>> b4afbf1f
  if (process.env.DCP_BUNDLE_AUTOUPDATE)
    userConfig.bundle.autoUpdate = !!process.env.DCP_BUNDLE_AUTOUPDATE.match(/^true$/i);
  if (process.env.DCP_BUNDLE_LOCATION)
    userConfig.bundle.location = process.env.DCP_BUNDLE_LOCATION
  if (userConfig.scheduler && typeof userConfig.scheduler.location === 'string')
    userConfig.scheduler.location = new URL(userConfig.scheduler.location)
  if (userConfig.bundle && typeof userConfig.bundle.location === 'string')
    userConfig.bundle.location = new URL(userConfig.bundle.location)

<<<<<<< HEAD
  if (!userConfig.scheduler.configLocation)
    userConfig.scheduler.configLocation = new URL(userConfig.scheduler.location.resolve('etc/dcp-config.js')) /* 4 */

  if (userConfig)
    addConfig(dcpConfig, userConfig) 

  /* 5 */
  if (!testHarnessMode && !initSyncMode) {
    try {
      debugging() && console.debug(` * Loading configuration from ${dcpConfig.scheduler.configLocation.href}`);
      remoteConfigCode = await require('dcp/protocol').justFetch(dcpConfig.scheduler.configLocation)
    } catch(e) {
      console.error(exports.justFetchPrettyError(e))
      throw e;
    }
  } else if (initSyncMode) {
    debugging() && console.debug(` * Blocking while loading configuration from ${dcpConfig.scheduler.configLocation.href}`);
    remoteConfigCode = fetchSync(dcpConfig.scheduler.configLocation);
=======
  /* 3 */
  if (!aggrConfig.scheduler.configLocation &&
      aggrConfig.scheduler.configLocation !== false) {
    addConfigs(aggrConfig.scheduler, localConfig.scheduler, { 
      configLocation: new URL(`${aggrConfig.scheduler.location}etc/dcp-config.js`)
    });
  }

  /* 5 */
  if (aggrConfig.scheduler.configLocation === false)
    debugging() && console.debug(` * Not loading configuration from remote scheduler`);
  else
  {
    try {
      debugging() && console.debug(` * Loading configuration from ${aggrConfig.scheduler.configLocation.href}`); 
      remoteConfigCode = await require('dcp/utils').justFetch(aggrConfig.scheduler.configLocation)
    } catch(e) {
      console.error('Error: dcp-client::init could not fetch scheduler configuration at', '' + aggrConfig.scheduler.configLocation);
      console.log(require('dcp/utils').justFetchPrettyError(e));
      throw e;
    }
    if (remoteConfigCode.length === 0)
      throw new Error('Configuration is empty at ' + aggrConfig.scheduler.configLocation.href);
>>>>>>> b4afbf1f
  }
  if (remoteConfigCode !== false && remoteConfigCode.length === 0)
    throw new Error('Configuration is empty at ' + dcpConfig.scheduler.configLocation.href)

  /* 6 */
  bundleSandbox.Error = Error; // patch Error so webpacked code gets the same reference
  bundleSandbox.XMLHttpRequest = XMLHttpRequest;
  bundleSandbox.window = bundleSandbox
<<<<<<< HEAD
  if (remoteConfigCode)
    addConfig(dcpConfig, evalStringInSandbox(remoteConfigCode, bundleSandbox, dcpConfig.scheduler.configLocation));
  addConfig(dcpConfig, bundleSandbox.dcpConfig, true)
  bundleSandbox.dcpConfig = dcpConfig /* assigning window.dcpConfig in remoteConfigCoode creates a new
                                         dcpConfig in the bundle - put it back */

  if (!dcpConfig.bundle.location && dcpConfig.portal && dcpConfig.portal.location)
    dcpConfig.bundle.location = new URL(dcpConfig.portal.location.resolve('dcp-client-bundle.js'))
  if (userConfig)
    addConfig(dcpConfig, userConfig)

  /* 7 */
  if (!testHarnessMode && dcpConfig.bundle.autoUpdate && dcpConfig.bundle.location) {
    if (initSyncMode) {
      debugging() && console.debug(` * Blocking to load autoUpdate bundle from ${dcpConfig.bundle.location.href}`);
      finaleBundleCode = fetchSync(dcpConfig.bundle.location.href);
    } else {
      try {
        debugging() && console.debug(` * Loading autoUpdate bundle from ${dcpConfig.bundle.location.href}`);
        finalBundleCode = await require('dcp/protocol').justFetch(dcpConfig.bundle.location.href);
      } catch(e) {
        console.error(exports.justFetchPrettyError(e));
        throw e;
      }
    }
  }

  /* 8 */
  if (finalBundleCode)
    bundle = evalStringInSandbox(finalBundleCode, bundleSandbox, dcpConfig.bundle.location.href)
  else
    bundle = evalScriptInSandbox(path.resolve(distDir, 'dcp-client-bundle.js'), bundleSandbox)
  if (process.env.DCP_SCHEDULER_LOCATION)
    userConfig.scheduler.location = new URL(process.env.DCP_SCHEDULER_LOCATION)

  /* 9 */
  debugging('modules') && console.debug('Begin phase 2 module injection');
  Object.entries(bundle).forEach(entry => {
    let [id, moduleExports] = entry
    if (id !== 'dcp-config') {
      injectModule('dcp/' + id, moduleExports, typeof nsMap['dcp/' + id] !== 'undefined')
    }
  })

  addConfig(dcpConfig, require('dcp/dcp-config'))
  if (global.dcpConfig) {
    debugging() && console.debug('Dropping bundle dcp-config in favour of global dcpConfig')
    Object.assign(nsMap['dcp/dcp-config'], global.dcpConfig) /* in case anybody has internal references - should props be proxies? /wg nov 2019 */
    bundleSandbox.dcpConfig = nsMap['dcp/dcp-config'] = global.dcpConfig
    injectModule('dcp/dcp-config', global.dcpConfig, true)
  }

  Object.defineProperty(exports, 'distDir', {
    value: function dcpClient$$distDir$getter() {
      return distDir;
    },
    configurable: false,
    writable: false,
    enumerable: false
  })

  injectModule('dcp/client', exports);
  
  /* 10 */
  if (dcpConfig.parseArgv) {
    const dcpCli = require('dcp/dcp-cli');
    // don't enable help output for init
    const argv = dcpCli.base().help(false).argv;
    const { help, identity, identityFile, defaultBankAccount, defaultBankAccountFile } = argv;

    if (!help) {
      const wallet = require('dcp/wallet');
      if (identity || identityFile) {
        const idKs = await dcpCli.getIdentityKeystore();
        wallet.addId(idKs);
      }

      if (defaultBankAccount || defaultBankAccountFile) {
        const bankKs = await dcpCli.getAccountKeystore();
        wallet.add(bankKs);
      }
    }
  }

  initFinish = true;
  return makeInitReturnObject();
=======
  bundleSandbox.globalThis = bundleSandbox
  if (remoteConfigCode) {
    let remoteConfig = {};
    let newConfig = {};
    addConfig(remoteConfig, evalStringInSandbox(remoteConfigCode, bundleSandbox, aggrConfig.scheduler.configLocation.href));
    addConfig(remoteConfig, bundleSandbox.dcpConfig);

    /* remote config has lower precedence than local modifications, but gets loaded
     * later because the local scheduler config tells us where to find it, so we
     * rebuild the aggregate config object in order to get correct override precedence.
     */
    addConfig(newConfig,  defaultConfig);
    addConfig(newConfig,  remoteConfig);
    addConfig(newConfig,  localConfig);   /* re-adding here causes strings to become URLs if they URLs in remote */
    Object.assign(aggrConfig, newConfig); 
    bundleSandbox.dcpConfig = aggrConfig; /* assigning globalThis.dcpConfig in remoteConfigCode context creates 
                                             a new dcpConfig in the bundle - put it back */ 
  }

  /**
   * Default location for the auto update bundle is the scheduler so that the
   * scheduler and the client are on the same code.
   */
  if (
    !aggrConfig.bundle.location &&
    aggrConfig.scheduler &&
    aggrConfig.scheduler.location
  ) {
    localConfig.bundle.location = new URL(
      `${aggrConfig.scheduler.location}dcp-client/dist/dcp-client-bundle.js`,
    );

    addConfig(aggrConfig, localConfig);
  }

  return aggrConfig;
>>>>>>> b4afbf1f
}

exports.initcb = require('./init-common').initcb

/**
 * Sync version of dcp-client.init() - intended only for test harnesses.
 * This function does not download the configuration object from the scheduler,
 * nor does it check for remote bundle updates.
 *
 * @note This is an unofficial API and is subject to change without notice.
 */
<<<<<<< HEAD
exports._initForTestHarness = function dcpClient$$_initForTestHarness(dcpConfig) {
  var dcp;
  
  exports.init(_initForTestHarnessSymbol);
  dcp = makeInitReturnObject();
  function setConfig(dcpConfig) {
    injectModule('dcp/dcp-config', dcpConfig, true);
  }
  return { dcp, setConfig };
}

/**
 * Sync version of dcp-client.init().
 *
 * @returns dcpConfig
 */
exports.initSync = function dcpClient$$initSync() {
  let argv = Array.from(arguments);
  argv.unshift(_initForSyncSymbol);
  initFinish = true;
  exports.init.apply(null, argv);

  return makeInitReturnObject();
=======
function fetchAggregateConfig(initArgv) {
  const { patchup: patchUp } = require('dcp/dcp-url');
  const { Address } = require('dcp/wallet');
  const serializer = require('dcp/serialize');

  // To be able to deserialize dcpConfig identities

  serializer.userCtors.dcpEth$$Address = Address;
  const { serialize, deserialize } = serializer;
  const { argv } = process;
  const [, programName] = argv;
  const env = { FORCE_COLOR: 1, ...process.env };

  /**
   * Spreading an empty array doesn't add anything to the parent array, hence
   * why we're making nodeArgs an array.
   */
  const nodeArgs = debugging('build-dcp-config') ? ['--inspect'] : []
  const spawnArgs = [...nodeArgs, require.resolve('./bin/build-dcp-config'), ...argv.slice(2)];
  const child = spawnSync(
    process.execPath,
    spawnArgs,
    {
      env,
      shell: false,
      windowsHide: true,
      /**
       * Create a 4th file descriptor to use for piping the serialized config
       * from build-dcp-config. (e.g. child.output[3])
       */
      stdio: ['pipe', 'inherit', 'inherit', 'pipe'],
      input: serialize({ programName, initArgv }),
    },
  );

  
  if (child.status !== 0) {
    throw new Error(`Child process returned exit code ${child.status}`);
  }

  const serializedOutput = String(child.output[3]);
  log('fetchAggregateConfig', 'serializedOutput:', serializedOutput);
  const aggregateConfig = deserialize(serializedOutput);
  patchUp(aggregateConfig);
  return aggregateConfig;
>>>>>>> b4afbf1f
}

/** Fetch a web resource from the server, blocking the event loop. Used by initSync() to
 *  fetch the remote scheduler's configuration and optionally its autoUpdate bundle. The
 *  download program displays HTTP-level errors on stderr, so we simply inhert and let it
 *  push the detailed error reporting to the user.
 *
 *  @param      url     {string | instance of dcp/dcp-url.URL}          The URL to fetch; http and https are supported.
 *  @returns    {string} containing the result body.
 *
 *  @throws if there was an error, including HTTP 404 etc.
 */
<<<<<<< HEAD
function fetchSync(url) {
  const child_process = require('child_process');
=======
exports.fetchSync = function fetchSync(url) {
>>>>>>> b4afbf1f
  var child;
  var argv = [ process.execPath, require.resolve('./bin/download'), '--fd=3' ];
  var output = '';
  var env = { FORCE_COLOR: 1 };
  
  if (typeof url !== 'string')
    url = url.href;
  argv.push(url);

<<<<<<< HEAD
  child = child_process.spawnSync(argv[0], argv.slice(1), { env: Object.assign(env, process.env), shell: false, windowsHide: true,
                                                            stdio: [ 'ignore', 'inherit', 'inherit', 'pipe' ]});
=======
  child = spawnSync(argv[0], argv.slice(1), { 
    env: Object.assign(env, process.env), shell: false, windowsHide: true,
    stdio: [ 'ignore', 'inherit', 'inherit', 'pipe' ],

    /**
     * Setting the largest amount of data in bytes allowed on stdout or stderr
     * to 5 MB so that dcp-client-bundle.js (~4.6 MB built in debug mode with
     * source mapped line numbers) can be downloaded without the child exiting
     * with a status of null (i.e. ENOBUFS).
     */
    maxBuffer: 5 * 1024 * 1024,
  });

>>>>>>> b4afbf1f
  if (child.status !== 0)
    throw new Error(`Child process returned exit code ${child.status}`);
  return child.output[3].toString('utf-8');
}

/** Factory function which returns an object which is all of the dcp/ modules exported into
 *  node's module space via the namespace-mapping (ns-map) module. These all original within
 *  the dcp-client bundle in dist/, or the remote scheduler's bundle if autoUpdate was enabled.
 *
 *  This is the return value from initSync() and the promise resolution value for init().
 */
function makeInitReturnObject() {
  var o = {};
  var nsMap = require('./ns-map');

  for (let moduleIdentifier in nsMap) {
    if (!nsMap.hasOwnProperty(moduleIdentifier))
      continue;
    if (moduleIdentifier.startsWith('dcp/'))
      o[moduleIdentifier.slice(4)] = require(moduleIdentifier);
  }

  return o;
}<|MERGE_RESOLUTION|>--- conflicted
+++ resolved
@@ -6,15 +6,25 @@
  *              same directory as this file, and inject the exported modules into the NodeJS
  *              module environment.
  *
- *              During init(), we wire up require('dcp/dcp-xhr') to provide global.XMLHttpRequest,
- *              from the local bundle, allowing us to immediately start using an Agent which
- *              understands proxies and keepalive.
+ *              There are three initialization styles provided, which are all basically the same, 
+ *              have different calling styles;
+ *              1. initSync - blocks until initialization is complete
+ *              2. init     - returns a Promise, is an "async" function; resolve when initialization is complete
+ *              3. initcb   - invokes a callback when initialization is complete
+ *
+ *              During initialization, we 
+ *              1. wire up require('dcp/dcp-xhr') to provide global.XMLHttpRequest from the local bundle, 
+ *                 allowing us to immediately start using an Agent which understands HTTP proxies and 
+ *                 and keepalive,
+ *              2. build the layered dcp-config for the program invoking init 
+ *                 (see: https://people.kingsds.network/wesgarland/dcp-client-priorities.html /wg aug 2020)
+ *              3. download a new bundle if auto-update is on
+ *              4. make the bundle "see" the layered dcp-config as their global dcpConfig
+ *              5. re-inject the bundle modules (possibly from the new bundle) 
  *
  * @author      Wes Garland, wes@kingsds.network
  * @date        July 2019
  */
-<<<<<<< HEAD
-=======
 const os      = require('os');
 const fs      = require('fs')
 const path    = require('path');
@@ -23,9 +33,8 @@
 const { spawnSync } = require('child_process');
 const { createContext, runInContext } = require('vm');
 
->>>>>>> b4afbf1f
 exports.debug = false;
-let initFinish = false; /* flag to help us detect use of Compute API before init promise resolves */
+let initInvoked = false; /* flag to help us detect use of Compute API before init */
 
 function debugging(what = 'dcp-client') {
   const debugSyms = []
@@ -37,6 +46,8 @@
     return debugging.cache[what];
 
   if (-1 !== debugSyms.indexOf('*') ||
+      -1 !== debugSyms.indexOf('all') ||
+      -1 !== debugSyms.indexOf('all:all') ||
       -1 !== debugSyms.indexOf(what) ||
       -1 !== debugSyms.indexOf('dcp-client') ||
       -1 !== debugSyms.indexOf('verbose')) {
@@ -49,14 +60,6 @@
 }
 debugging.cache = {}
 
-<<<<<<< HEAD
-const _initForTestHarnessSymbol = {}
-const _initForSyncSymbol = {};
-const path = require('path')
-const fs = require('fs')
-const distDir = path.resolve(path.dirname(module.filename), 'dist')
-const moduleSystem = require('module')
-=======
 const log = (namespace, ...args) => {
   if (debugging(`dcp-client:${namespace}`)) {
     console.debug(`dcp-client:${namespace}`, ...args);
@@ -65,7 +68,6 @@
 
 const distDir = path.resolve(path.dirname(module.filename), 'dist');
 
->>>>>>> b4afbf1f
 const bundleSandbox = {
   URL,
   Function,
@@ -80,15 +82,6 @@
   setTimeout,
   clearTimeout,
   crypto: { getRandomValues: require('polyfill-crypto.getrandomvalues') },
-<<<<<<< HEAD
-  require: require,
-  console: console,
-  setInterval: setInterval,
-  setTimeout: setTimeout,
-  clearTimeout: clearTimeout,
-  URL: URL,
-=======
->>>>>>> b4afbf1f
   dcpConfig: {
     bundleConfig: true,
     scheduler: {},
@@ -134,12 +127,6 @@
  *  @param      filename {string}        The name of the file we're evaluating for stack-
  *                                       trace purposes.
  */
-<<<<<<< HEAD
-function evalStringInSandbox(code, sandbox, filename) {
-  var _initFinish = initFinish;
-  var context = require('vm').createContext(sandbox)
-  var ret
-=======
 function evalStringInSandbox(
   code,
   sandbox,
@@ -184,12 +171,14 @@
 
   return result;
 }
->>>>>>> b4afbf1f
-
-  initFinish = true; /* Allow us to eval require("dcp/compute"); from config */
-  ret = require('vm').runInContext(code, context, filename || '(dcp-client$$evalStringInSandbox)', 0) // eslint-disable-line
-  initFinish = _initFinish;
-  return ret;
+
+/**
+ * Return a version of the code without comments. The algorithm here is pretty basic
+ * feel free to improve it.
+ * @param {string} code String to change
+ */
+function withoutComments(code) {
+  return code.replace(/(\/\*([\s\S]*?)\*\/)|(\/\/(.*)$)/gm, '')
 }
 
 /** Load the bootstrap bundle - used primarily to plumb in utils::justFetch.
@@ -200,12 +189,8 @@
 
   Object.assign(sandbox, bundleSandbox)
   sandbox.window = sandbox
-<<<<<<< HEAD
-  
-=======
   sandbox.globalThis = sandbox;
 
->>>>>>> b4afbf1f
   return evalScriptInSandbox(path.resolve(distDir, 'dcp-client-bundle.js'), sandbox)
 }
 
@@ -213,7 +198,7 @@
 const resolveFilenamePrevious = moduleSystem._resolveFilename;
 moduleSystem._resolveFilename = function dcpClient$$injectModule$resolveFilenameShim(moduleIdentifier) { 
   if (injectedModules.hasOwnProperty(moduleIdentifier)) {
-    if (!initFinish){
+    if (!initInvoked) {
       if( moduleIdentifier === 'dcp/compute') throw new Error(`module ${moduleIdentifier} cannot be required until the dcp-client::init() promise has been resolved.`);
     }
     return moduleIdentifier;
@@ -242,40 +227,58 @@
   debugging('modules') && console.debug(` - injected module ${id}: ${typeof moduleExports === 'object' ? Object.keys(moduleExports) : '(' + typeof moduleExports + ')'}`);
 }
 
+/**
+ * Inject modules from a bundle according to a namespace map.
+ * The namespace map maps bundle exports onto the internal require(dcp/...) namespace.
+ * 
+ * @param    nsMap    the namespace map object
+ * @param    bundle   the webpack bundle (~moduleGroup object)
+ * @param    clobber  {boolean}       inject on top of an existing module identifier
+ *                                    if there is a collsion.
+ */
+function injectNsMapModules(nsMap, bundle, bundleLabel, clobber) {
+  bundle = Object.assign({}, bundle);
+  
+  for (let moduleId in nsMap) {
+    let moduleExports = bundle[nsMap[moduleId]]
+    if (!moduleExports) {
+      if (injectedModules[moduleId])
+        console.warn(`Warning: Bundle '${bundleLabel}' is missing exports for module ${moduleId}; using version from previous bundle`);
+      else
+        throw new Error(`Bundle '${bundleLabel}' is missing exports for module ${moduleId}`);
+    } else {
+      injectModule(moduleId, moduleExports, clobber)
+    }
+  }
+}
+
 injectModule('dcp/env-native', { platform: 'nodejs' })
 
 /* Inject all properties of the bundle object as modules in the
  * native NodeJS module system.
  */
-let bundle = loadBootstrapBundle()
-let nsMap = require('./ns-map')
-
 debugging('modules') && console.debug('Begin phase 1 module injection')  /* Just enough to be able to load a second bundle */
-for (let moduleId in nsMap) {
-  let moduleExports = bundle[nsMap[moduleId]]
-  if (!moduleExports)
-    throw new Error(`Bundle is missing exports for module ${moduleId}`)
-  injectModule(moduleId, moduleExports)
-}
+injectNsMapModules(require('./ns-map'), loadBootstrapBundle(), 'bootstrap');
+injectModule('dcp/bootstrap-build', require('dcp/build'));
 
 /** Merge a new configuration object on top of an existing one. The new object
  *  is overlaid on the existing object, so that properties specified in the 
  *  existing object graph overwrite, but unspecified edges are left alone.
  *
+ *  Instances of URL and dcpUrl::URL receive special treatment: if they are being
+ *  overwritten by a string, the string is used the argument to the constructor
+ *  to create a new object that replaces the entire value.
+ * 
  * *note* -     We treat objects with constructors other than Function or Object
  *              as though they were primitive values, as they may contain internal 
  *              state that is not represented solely by their own properties
- * 
+ *
  * @param       {object}        existing        The top node of an object graph whose 
  *                                              edges may be replaced
  * @param       {object}        neo             The top node of an object graph whose
  *                                              edges describe the replacement
  */
 function addConfig (existing, neo) {
-<<<<<<< HEAD
-  for (let prop in neo) {
-    if (!neo.hasOwnProperty(prop)) { continue }
-=======
   const { DcpURL } = require('dcp/dcp-url');
 
   for (let prop in neo) {
@@ -286,7 +289,6 @@
         existing[prop] = new (existing[prop].constructor)(neo[prop]);
       continue;
     }
->>>>>>> b4afbf1f
     if (typeof neo[prop] === 'object' && !Array.isArray(neo[prop]) && ['Function','Object'].includes(neo[prop].constructor.name)) {
       if (typeof existing[prop] === 'undefined') {
         existing[prop] = {}
@@ -298,8 +300,6 @@
   }
 }
 
-<<<<<<< HEAD
-=======
 /* existing ... neo */
 function addConfigs() {
   var neo = arguments[arguments.length - 1];
@@ -308,22 +308,18 @@
     addConfig(existing, neo);
 }
 
->>>>>>> b4afbf1f
 function checkConfigFileSafePerms(fullPath) {
   let newPath
   let args = fullPath.split(path.sep)
-  
+
   args[0] += path.sep
   do
   {
     let check
     check=path.resolve.apply(null, args)
-    if (fs.statSync(check).mode & 0o022)
-      console.warn(`Config ${fullPath} insecure due to world- or group-writeable ${check}`);
+    if (fs.statSync(check).mode & 0o002)
+      console.warn(`Config ${fullPath} insecure due to world-writeable ${check}`);
     args.pop()
-<<<<<<< HEAD
-  } while(args.length)
-=======
   } while(args.length);
 }
 if (os.platform() === 'win32')
@@ -596,13 +592,12 @@
   if (bundle.postInitTailHook) /* for use by auto-update future backwards compat */ 
     ret = bundle.postInitTailHook(ret, aggrConfig, bundle, finalBundleLabel, bundleSandbox, injectModule);
   return ret;
->>>>>>> b4afbf1f
 }
 
 /**
  * Initialize the dcp-client bundle for use by the compute API, etc.
  *
- * @param       {string|URL object}     [url="https://scheduler.distribtued.computer"]
+ * @param       {string|URL object}     [url="https://scheduler.distributed.computer"]
  *                                      Location of scheduler, from whom we download
  *                                      dcp-config.js, which in turn tells us where to
  *                                      find the bundle.
@@ -620,8 +615,6 @@
  * @returns     a Promise which resolves to the dcpConfig which bundle-supplied libraries will see.
  */
 exports.init = async function dcpClient$$init() {
-<<<<<<< HEAD
-=======
   var aggrConfig;
   var finalBundleCode = false;
   var finalBundleURL;
@@ -671,17 +664,10 @@
 }
 
 exports.createAggregateConfig = async function dcpClient$$createAggregateConfig(initArgv, programName) {
->>>>>>> b4afbf1f
 /* The steps that are followed are in a very careful order; there are default configuration options 
  * which can be overridden by either the API consumer or the scheduler; it is important that the wishes 
  * of the API consumer always take priority.
  *
-<<<<<<< HEAD
- *  0 - load the local copy of the bundle (happens as side effect of initial require)
- *  1 - specify the default config by reading ~/.dcp/dcp-client/dcp-config.js or using hard-coded defaults
- *  2 - use this copy to plumb in global.XMLHttpRequest which lives forever -- that way KeepAlive etc works.
- *  3 - merge the passed-in configuration with the default configuration
-=======
  *  1 - create the local config by 
  *       - reading the config buried in the bundle and defined at module load
  *       - reading ~/.dcp/dcp-client/dcp-config.js or using hard-coded defaults
@@ -690,66 +676,15 @@
  *       - arguments to init()
  *       - etc  (see dcp-docs file dcp-config-file-regkey-priorities)
  *  3 - merge the passed-in configuration on top of the default configuration
->>>>>>> b4afbf1f
  *  4 - use the config + environment + arguments to figure out where the scheduler is
  *  5 - pull the scheduler's config, and layer it on top of the current configuration
  *  6 - reapply the passed-in configuration into the current configuration
- *  7 - use the new/current configuration to figure out if we are supposed to pull a remote
- *      bundle (autoUpdate) and, if so, from where
- *  8 - activate either the local bundle or the remote bundle against a fresh sandbox using the
- *      latest config: this causes it to (unfortunately) cache configuration values like the location
- *      of the scheduler
- *  9 - re-export the modules from the new bundle
- * 10 - load and cache identity & bank keystores if they are provided and config.parseArgv is true
- */
-<<<<<<< HEAD
-  let dcpConfig = require('dcp/dcp-config')
-  let remoteConfigCode = false;
-  let finalBundleCode
-  let userConfig = { scheduler: {}, bundle: {}, parseArgv: true }
-  let homedirConfigPath = path.resolve(require('os').homedir(), '.dcp', 'dcp-client', 'dcp-config.js')
-  let homedirConfig
-  let URL = require('dcp/dcp-url').URL
-  let testHarnessMode = false
-  let initSyncMode = false;
-  
-  if (arguments[0] === _initForTestHarnessSymbol) {
-    /* Disable homedir config, remote code/config download in test harness mode */
-    arguments = Array.from(arguments)
-    remoteConfigCode = arguments.shift()
-    if (typeof remoteConfigCode === 'object') {
-      remoteConfigCode = JSON.stringify(remoteConfigCode)
-    }
-    testHarnessMode = true
-    homedirConfigPath = process.env["DCP_CLIENT_TEST_HARNESS_MODE_HOMEDIR_CONFIG_PATH"]
-  } else if (arguments[0] === _initForSyncSymbol) {
-    initSyncMode = true;
-    arguments = Array.from(arguments);
-    arguments.shift();
-  }
-  
-  /* Fix all future files containing new URL() to use our class */
-  bundleSandbox.URL = URL
-  if (dcpConfig.needs && dcpConfig.needs.urlPatchup)
-    require('dcp/dcp-url').patchup(dcpConfig)
-
-  /* 1 */
-  if (homedirConfigPath && fs.existsSync(homedirConfigPath)) {
-    let code
-    
-    checkConfigFileSafePerms(homedirConfigPath)
-    code = fs.readFileSync(homedirConfigPath, 'utf-8')
-
-    if (code.match(/^\s*{/)) {
-      homedirConfig = evalScriptInSandbox(homedirConfigPath, bundleSandbox, true)
-      addConfig(userConfig, homedirConfig)
-    } else {
-      let configSandbox = {}
-      configSandbox.console = console
-      Object.assign(configSandbox, bundleSandbox)
-      Object.assign(configSandbox, dcpConfig)
-      evalStringInSandbox(code, configSandbox, homedirConfigPath)
-=======
+ *
+ * Note re strategy - we always write to localConfig and read from aggrConfig. We sync aggr to local
+ * before any reads.  This lets us rebuild aggr from various sources at any future point without
+ * conflating local configuration and defaults, either hard-coded or remote.  The localConfig is used
+ * to figure out where to download the scheduler.
+ */
   let defaultConfig = require('dcp/dcp-config'); /* dcpConfig from bundle */
   let remoteConfigCode;
   let localConfig = {
@@ -798,44 +733,19 @@
        */
     } else if (typeof initArgv[0] === 'object' && !Array.isArray(initArgv[0])) {
       addConfig(localConfig, initArgv[0]);
->>>>>>> b4afbf1f
-    }
-  }
-  /* Sort out polymorphic arguments: 'passed-in configuration' */
-  if (arguments[0]) {
-    if (typeof arguments[0] === 'string' || (typeof arguments[0] === 'object' && arguments[0] instanceof global.URL)) {
-      addConfig(userConfig, { scheduler: { location: new URL(arguments[0]) }})
-    } else if (typeof arguments[0] === 'object') {
-      addConfig(userConfig, arguments[0]);
-    }
-  }
-  if (arguments[1])
-    userConfig.bundle.autoUpdate = !!arguments[1]
-  if (arguments[2])
-    userConfig.bundle.location = new URL(arguments[2])
-
-  /* 2 */
-  global.XMLHttpRequest = require('dcp/dcp-xhr').XMLHttpRequest
-
-  /* 3 */
-  addConfig(dcpConfig, userConfig)
-  if (!dcpConfig.scheduler.location)
-    dcpConfig.scheduler.location = new (require('dcp/dcp-url').URL)('https://scheduler.distributed.computer')
-  if (!dcpConfig.scheduler.configLocation)
-    dcpConfig.scheduler.configLocation = new URL(dcpConfig.scheduler.location.resolve('etc/dcp-config.js')) /* 4 */
-  if (userConfig)
-    addConfig(dcpConfig, userConfig) 
-
-<<<<<<< HEAD
-  /* 4 */
-  if (userConfig.parseArgv) {
-    // don't enable help output for init
-    const argv = require('dcp/dcp-cli').base().help(false).argv;
-    const { scheduler } = argv;
-    if (scheduler) {
-      userConfig.scheduler.location = new URL(scheduler);
-    }
-=======
+    }
+  }
+
+  if (initArgv[1])
+    localConfig.bundle.autoUpdate = !!initArgv[1];
+  if (initArgv[2])
+    addConfig(localConfig.bundle, { location: new URL(initArgv[2])});
+  
+  await addConfigEnviron(localConfig, 'DCP_CONFIG_');
+  await addConfigFile(localConfig, etc,    `override/dcp-config.js`);
+  await addConfigRKey(localConfig, 'HKLM', 'override/dcp-config');
+  addConfig(aggrConfig, localConfig);
+
   /**
    * 4. Use the config + environment + arguments to figure out where the
    *    scheduler is.
@@ -848,52 +758,19 @@
   if (typeof dcpScheduler !== 'undefined') {
     localConfig.scheduler.location = dcpScheduler;
     aggrConfig.scheduler.location = dcpScheduler;
->>>>>>> b4afbf1f
   }
 
   if (process.env.DCP_SCHEDULER_LOCATION)
-<<<<<<< HEAD
-    userConfig.scheduler.location = new URL(process.env.DCP_SCHEDULER_LOCATION)
-  if (process.env.DCP_SCHEDULER_CONFIGLOCATION)
-    userConfig.scheduler.configLocation = process.env.DCP_SCHEDULER_CONFIGLOCATION
-  if (process.env.DCP_CONFIG_LOCATION)
-    userConfig.scheduler.configLocation = process.env.DCP_CONFIG_LOCATION
-=======
     addConfigs(aggrConfig.scheduler, localConfig.scheduler, { location: new URL(process.env.DCP_SCHEDULER_LOCATION) });
   if (process.env.DCP_CONFIG_LOCATION) 
     addConfigs(aggrConfig.scheduler, localConfig.scheduler, { configLocation: new URL(process.env.DCP_CONFIG_LOCATION) });
   else if (process.env.DCP_CONFIG_LOCATION === '')
     addConfigs(aggrConfig.scheduler, localConfig.scheduler, { configLocation: false }); /* explicitly request no remote config */
->>>>>>> b4afbf1f
   if (process.env.DCP_BUNDLE_AUTOUPDATE)
-    userConfig.bundle.autoUpdate = !!process.env.DCP_BUNDLE_AUTOUPDATE.match(/^true$/i);
-  if (process.env.DCP_BUNDLE_LOCATION)
-    userConfig.bundle.location = process.env.DCP_BUNDLE_LOCATION
-  if (userConfig.scheduler && typeof userConfig.scheduler.location === 'string')
-    userConfig.scheduler.location = new URL(userConfig.scheduler.location)
-  if (userConfig.bundle && typeof userConfig.bundle.location === 'string')
-    userConfig.bundle.location = new URL(userConfig.bundle.location)
-
-<<<<<<< HEAD
-  if (!userConfig.scheduler.configLocation)
-    userConfig.scheduler.configLocation = new URL(userConfig.scheduler.location.resolve('etc/dcp-config.js')) /* 4 */
-
-  if (userConfig)
-    addConfig(dcpConfig, userConfig) 
-
-  /* 5 */
-  if (!testHarnessMode && !initSyncMode) {
-    try {
-      debugging() && console.debug(` * Loading configuration from ${dcpConfig.scheduler.configLocation.href}`);
-      remoteConfigCode = await require('dcp/protocol').justFetch(dcpConfig.scheduler.configLocation)
-    } catch(e) {
-      console.error(exports.justFetchPrettyError(e))
-      throw e;
-    }
-  } else if (initSyncMode) {
-    debugging() && console.debug(` * Blocking while loading configuration from ${dcpConfig.scheduler.configLocation.href}`);
-    remoteConfigCode = fetchSync(dcpConfig.scheduler.configLocation);
-=======
+    aggrConfig.bundle.autoUpdate = localConfig.bundle.autoUpdate = !!process.env.DCP_BUNDLE_AUTOUPDATE.match(/^true$/i);
+  if (process.env.DCP_BUNDLE_LOCATION) 
+    addConfigs(aggrConfig.bundle, localConfig.bundle, { location: new URL(process.env.DCP_BUNDLE_LOCATION) });
+
   /* 3 */
   if (!aggrConfig.scheduler.configLocation &&
       aggrConfig.scheduler.configLocation !== false) {
@@ -917,103 +794,12 @@
     }
     if (remoteConfigCode.length === 0)
       throw new Error('Configuration is empty at ' + aggrConfig.scheduler.configLocation.href);
->>>>>>> b4afbf1f
-  }
-  if (remoteConfigCode !== false && remoteConfigCode.length === 0)
-    throw new Error('Configuration is empty at ' + dcpConfig.scheduler.configLocation.href)
-
+  }
+      
   /* 6 */
   bundleSandbox.Error = Error; // patch Error so webpacked code gets the same reference
   bundleSandbox.XMLHttpRequest = XMLHttpRequest;
   bundleSandbox.window = bundleSandbox
-<<<<<<< HEAD
-  if (remoteConfigCode)
-    addConfig(dcpConfig, evalStringInSandbox(remoteConfigCode, bundleSandbox, dcpConfig.scheduler.configLocation));
-  addConfig(dcpConfig, bundleSandbox.dcpConfig, true)
-  bundleSandbox.dcpConfig = dcpConfig /* assigning window.dcpConfig in remoteConfigCoode creates a new
-                                         dcpConfig in the bundle - put it back */
-
-  if (!dcpConfig.bundle.location && dcpConfig.portal && dcpConfig.portal.location)
-    dcpConfig.bundle.location = new URL(dcpConfig.portal.location.resolve('dcp-client-bundle.js'))
-  if (userConfig)
-    addConfig(dcpConfig, userConfig)
-
-  /* 7 */
-  if (!testHarnessMode && dcpConfig.bundle.autoUpdate && dcpConfig.bundle.location) {
-    if (initSyncMode) {
-      debugging() && console.debug(` * Blocking to load autoUpdate bundle from ${dcpConfig.bundle.location.href}`);
-      finaleBundleCode = fetchSync(dcpConfig.bundle.location.href);
-    } else {
-      try {
-        debugging() && console.debug(` * Loading autoUpdate bundle from ${dcpConfig.bundle.location.href}`);
-        finalBundleCode = await require('dcp/protocol').justFetch(dcpConfig.bundle.location.href);
-      } catch(e) {
-        console.error(exports.justFetchPrettyError(e));
-        throw e;
-      }
-    }
-  }
-
-  /* 8 */
-  if (finalBundleCode)
-    bundle = evalStringInSandbox(finalBundleCode, bundleSandbox, dcpConfig.bundle.location.href)
-  else
-    bundle = evalScriptInSandbox(path.resolve(distDir, 'dcp-client-bundle.js'), bundleSandbox)
-  if (process.env.DCP_SCHEDULER_LOCATION)
-    userConfig.scheduler.location = new URL(process.env.DCP_SCHEDULER_LOCATION)
-
-  /* 9 */
-  debugging('modules') && console.debug('Begin phase 2 module injection');
-  Object.entries(bundle).forEach(entry => {
-    let [id, moduleExports] = entry
-    if (id !== 'dcp-config') {
-      injectModule('dcp/' + id, moduleExports, typeof nsMap['dcp/' + id] !== 'undefined')
-    }
-  })
-
-  addConfig(dcpConfig, require('dcp/dcp-config'))
-  if (global.dcpConfig) {
-    debugging() && console.debug('Dropping bundle dcp-config in favour of global dcpConfig')
-    Object.assign(nsMap['dcp/dcp-config'], global.dcpConfig) /* in case anybody has internal references - should props be proxies? /wg nov 2019 */
-    bundleSandbox.dcpConfig = nsMap['dcp/dcp-config'] = global.dcpConfig
-    injectModule('dcp/dcp-config', global.dcpConfig, true)
-  }
-
-  Object.defineProperty(exports, 'distDir', {
-    value: function dcpClient$$distDir$getter() {
-      return distDir;
-    },
-    configurable: false,
-    writable: false,
-    enumerable: false
-  })
-
-  injectModule('dcp/client', exports);
-  
-  /* 10 */
-  if (dcpConfig.parseArgv) {
-    const dcpCli = require('dcp/dcp-cli');
-    // don't enable help output for init
-    const argv = dcpCli.base().help(false).argv;
-    const { help, identity, identityFile, defaultBankAccount, defaultBankAccountFile } = argv;
-
-    if (!help) {
-      const wallet = require('dcp/wallet');
-      if (identity || identityFile) {
-        const idKs = await dcpCli.getIdentityKeystore();
-        wallet.addId(idKs);
-      }
-
-      if (defaultBankAccount || defaultBankAccountFile) {
-        const bankKs = await dcpCli.getAccountKeystore();
-        wallet.add(bankKs);
-      }
-    }
-  }
-
-  initFinish = true;
-  return makeInitReturnObject();
-=======
   bundleSandbox.globalThis = bundleSandbox
   if (remoteConfigCode) {
     let remoteConfig = {};
@@ -1050,43 +836,22 @@
   }
 
   return aggrConfig;
->>>>>>> b4afbf1f
 }
 
 exports.initcb = require('./init-common').initcb
 
-/**
- * Sync version of dcp-client.init() - intended only for test harnesses.
- * This function does not download the configuration object from the scheduler,
- * nor does it check for remote bundle updates.
- *
- * @note This is an unofficial API and is subject to change without notice.
- */
-<<<<<<< HEAD
-exports._initForTestHarness = function dcpClient$$_initForTestHarness(dcpConfig) {
-  var dcp;
-  
-  exports.init(_initForTestHarnessSymbol);
-  dcp = makeInitReturnObject();
-  function setConfig(dcpConfig) {
-    injectModule('dcp/dcp-config', dcpConfig, true);
-  }
-  return { dcp, setConfig };
-}
-
-/**
- * Sync version of dcp-client.init().
- *
- * @returns dcpConfig
- */
-exports.initSync = function dcpClient$$initSync() {
-  let argv = Array.from(arguments);
-  argv.unshift(_initForSyncSymbol);
-  initFinish = true;
-  exports.init.apply(null, argv);
-
-  return makeInitReturnObject();
-=======
+/** 
+ * Fetch the aggregate config - which by definition does async work - by 
+ * spawning another process (and other reactor) and then blocking until 
+ * it is available.  Used to implement initSync().
+ *
+ * The other process receives the same command-line options and environment
+ * as "this" process, and uses the code in this file to derive the aggrConfig,
+ * so we should be able to have the exact same derived configuration for
+ * clients using either init() or initSync().
+ *
+ * @param  initArgv   the arguments to initSync()
+ */
 function fetchAggregateConfig(initArgv) {
   const { patchup: patchUp } = require('dcp/dcp-url');
   const { Address } = require('dcp/wallet');
@@ -1132,9 +897,8 @@
   const aggregateConfig = deserialize(serializedOutput);
   patchUp(aggregateConfig);
   return aggregateConfig;
->>>>>>> b4afbf1f
-}
-
+}
+  
 /** Fetch a web resource from the server, blocking the event loop. Used by initSync() to
  *  fetch the remote scheduler's configuration and optionally its autoUpdate bundle. The
  *  download program displays HTTP-level errors on stderr, so we simply inhert and let it
@@ -1145,12 +909,7 @@
  *
  *  @throws if there was an error, including HTTP 404 etc.
  */
-<<<<<<< HEAD
-function fetchSync(url) {
-  const child_process = require('child_process');
-=======
 exports.fetchSync = function fetchSync(url) {
->>>>>>> b4afbf1f
   var child;
   var argv = [ process.execPath, require.resolve('./bin/download'), '--fd=3' ];
   var output = '';
@@ -1160,10 +919,6 @@
     url = url.href;
   argv.push(url);
 
-<<<<<<< HEAD
-  child = child_process.spawnSync(argv[0], argv.slice(1), { env: Object.assign(env, process.env), shell: false, windowsHide: true,
-                                                            stdio: [ 'ignore', 'inherit', 'inherit', 'pipe' ]});
-=======
   child = spawnSync(argv[0], argv.slice(1), { 
     env: Object.assign(env, process.env), shell: false, windowsHide: true,
     stdio: [ 'ignore', 'inherit', 'inherit', 'pipe' ],
@@ -1177,7 +932,6 @@
     maxBuffer: 5 * 1024 * 1024,
   });
 
->>>>>>> b4afbf1f
   if (child.status !== 0)
     throw new Error(`Child process returned exit code ${child.status}`);
   return child.output[3].toString('utf-8');
@@ -1189,9 +943,9 @@
  *
  *  This is the return value from initSync() and the promise resolution value for init().
  */
-function makeInitReturnObject() {
+function makeInitReturnObject() { 
+  const nsMap = require('./ns-map');
   var o = {};
-  var nsMap = require('./ns-map');
 
   for (let moduleIdentifier in nsMap) {
     if (!nsMap.hasOwnProperty(moduleIdentifier))
