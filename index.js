--- conflicted
+++ resolved
@@ -678,12 +678,6 @@
   let parseArgv = process.argv.length > 1;
   const etc  = process.env.DCP_ETCDIR || (os.platform() === 'win32' ? process.env.ALLUSERSPROFILE : '/etc');
   const home = process.env.DCP_HOMEDIR || os.homedir();
-<<<<<<< HEAD
-=======
-  
-  if (defaultConfig.needs && defaultConfig.needs.urlPatchup)
-    require('dcp/dcp-url').patchup(defaultConfig)
->>>>>>> 22befd40
 
   /* 1 - create local config */
   addConfig(aggrConfig, defaultConfig);
