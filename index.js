
/**
 * @file        index.js
 *              NodeJS entry point for the dcp-client package.
 *
 *              During module initialization, we load dist/dcp-client-bundle.js from the
 *              same directory as this file, and inject the exported modules into the NodeJS
 *              module environment.
 *
 *              During init(), we wire up require('dcp/dcp-xhr') to provide global.XMLHttpRequest,
 *              from the local bundle, allowing us to immediately start using an Agent which
 *              understands proxies and keepalive.
 *
 * @author      Wes Garland, wes@kingsds.network
 * @date        July 2019
 */
exports.debug = false;
let initFinish = false; /* flag to help us detect use of Compute API before init promise resolves */

function debugging(what) {
  const debugSyms = []
        .concat((exports.debug || '').split(','))
        .concat((process.env.DCP_CLIENT_DEBUG || '').split(','))
        .filter((a) => !!a);
  
  if (typeof debugging.cache[what] === 'boolean') /* cache hit */
    return debugging.cache[what];

  if (-1 !== debugSyms.indexOf('*') ||
      -1 !== debugSyms.indexOf(what) ||
      -1 !== debugSyms.indexOf('dcp-client') ||
      -1 !== debugSyms.indexOf('verbose')) {
    debugging.cache[what] = true;
  } else {
    debugging.cache[what] = false;
  }

  return debugging.cache[what];
}
debugging.cache = {}

const _initForTestHarnessSymbol = {}
const _initForSyncSymbol = {};
const path = require('path')
const fs = require('fs')
const distDir = path.resolve(path.dirname(module.filename), 'dist')
const moduleSystem = require('module')
const bundleSandbox = {
  crypto: { getRandomValues: require('polyfill-crypto.getrandomvalues') },
  require: require,
  console: console,
  setInterval: setInterval,
  setTimeout: setTimeout,
  clearTimeout: clearTimeout,
  URL: URL,
  dcpConfig: {
    bundleConfig: true,
    scheduler: {
    }, bank: {
      location: new URL('http://bootstrap.distributed.computer/')
    }, packageManager: {
      location: new URL('http://bootstrap.distributed.computer/')
    },
    needs: { urlPatchup: true }
  },
}

/** Evaluate a file in a sandbox without polluting the global object.
 *  @param      filename        {string}    The name of the file to evaluate, relative to
 *  @param      sandbox         {object}    A sandbox object, used for injecting 'global' symbols as needed
 *  @param      olFlag          {boolean}   true if the file contains only an object literal
 */
function evalScriptInSandbox(filename, sandbox, olFlag) {
  var code
  var context = require('vm').createContext(sandbox)
  try {
    code = fs.readFileSync(path.resolve(distDir, filename), 'utf-8')
    if (olFlag)
      code = '(' + code + ')'
  } catch(e) {
    debugging() && console.error('evalScriptInSandbox Error:', e.message);
    if (e.code === 'ENOENT')
      return {}
    throw e
  }

  return require('vm').runInContext(code, context, filename, 0) // eslint-disable-line
}

/** Evaluate code in a secure sandbox; in this case, the code is the configuration
 *  file, and the sandbox is a special container with limited objects that we setup
 *  during config file processing.
 *
 *  @param      code     {string}        The code to eval
 *  @param      context  {object}        An object that has been initialized as a context
 *                                       that will act like the context's global object
 *  @param      filename {string}        The name of the file we're evaluating for stack-
 *                                       trace purposes.
 */
function evalStringInSandbox(code, sandbox, filename) {
  var _initFinish = initFinish;
  var context = require('vm').createContext(sandbox)
  var ret

  initFinish = true; /* Allow us to eval require("dcp/compute"); from config */
  ret = require('vm').runInContext(code, context, filename || '(dcp-client$$evalStringInSandbox)', 0) // eslint-disable-line
  initFinish = _initFinish;
  return ret;
}

/** Load the bootstrap bundle - used primarily to plumb in protocol.justFetch.
 *  Runs in a different, but identical, sandbox as the config files and client code.
 */
function loadBootstrapBundle() {
  let sandbox = {}

  Object.assign(sandbox, bundleSandbox)
  sandbox.window = sandbox
  
  return evalScriptInSandbox(path.resolve(distDir, 'dcp-client-bundle.js'), sandbox)
}

const injectedModules = {}
const resolveFilenamePrevious = moduleSystem._resolveFilename;
moduleSystem._resolveFilename = function dcpClient$$injectModule$resolveFilenameShim(moduleIdentifier) { 
  if (injectedModules.hasOwnProperty(moduleIdentifier)) {
    if (!initFinish){
      if( moduleIdentifier === 'dcp/compute') throw new Error(`module ${moduleIdentifier} cannot be required until the dcp-client::init() promise has been resolved.`);
    }
    return moduleIdentifier;
  }
  return resolveFilenamePrevious.apply(null, arguments)
}
/** 
 * Inject an initialized module into the native NodeJS module system. 
 *
 * @param       id              {string}        module identifier
 * @param       moduleExports   {object}        the module's exports object
 * @param       clobber         {boolean}       inject on top of an existing module identifier
 *                                              if there is a collsion.
 * @throw Error if there is a collision and clobber is not truey.
 */
function injectModule(id, moduleExports, clobber) {
  if (!clobber && typeof moduleSystem._cache[id] !== 'undefined')
    throw new Error(`Module ${id} has already been injected`);
  moduleSystem._cache[id] = new (moduleSystem.Module)
  moduleSystem._cache[id].id = id
  moduleSystem._cache[id].parent = module
  moduleSystem._cache[id].exports = moduleExports
  moduleSystem._cache[id].filename = id
  moduleSystem._cache[id].loaded = true
  injectedModules[id] = true
<<<<<<< HEAD

  debugging('modules') && console.log(` - injected module ${id}: ${typeof moduleExports === 'object' ? Object.keys(moduleExports) : '(' + typeof moduleExports + ')'}`);
=======
  debugging('modules') && console.debug(` - injected module ${id}: ${typeof moduleExports === 'object' ? Object.keys(moduleExports) : '(' + typeof moduleExports + ')'}`);
>>>>>>> ac097aff
}

injectModule('dcp/env-native', { platform: 'nodejs' })

/* Inject all properties of the bundle object as modules in the
 * native NodeJS module system.
 */
let bundle = loadBootstrapBundle()
let nsMap = require('./ns-map')

debugging('modules') && console.debug('Begin phase 1 module injection')  /* Just enough to be able to load a second bundle */
for (let moduleId in nsMap) {
  let moduleExports = bundle[nsMap[moduleId]]
  if (!moduleExports)
    throw new Error(`Bundle is missing exports for module ${moduleId}`)
  injectModule(moduleId, moduleExports)
}

/** Reformat an error (rejection) message from protocol.justFetch, so that debugging code 
 *  can include (for example) a text-rendered version of the remote 404 page.
 *
 *  @param      {object}        error   The rejection from justFetch()
 *  @returns    {string}        An error message, formatted with ANSI color when the output
 *                              is a terminal, suitable for writing directly to stdout. If
 *                              the response included html content (eg a 404 page), it is 
 *                              rendered to text in this string.
 */
exports.justFetchPrettyError = function dcpClient$$justFetchPrettyError(error, useChalk) {
  let chalk, message, headers={}

  if (!error.request || !error.request.status)
    return error.message

  if (typeof useChalk === 'undefined')
    useChalk = require('tty').isatty(0) || process.env.FORCE_COLOR;
  chalk = new require('chalk').constructor({enabled: useChalk})

  error.request.getAllResponseHeaders().replace(/\r/g,'').split('\n').forEach(function(line) {
    var colon = line.indexOf(': ')
    headers[line.slice(0,colon)] = line.slice(colon+2)
  })
  message = `HTTP Status: ${error.request.status} for ${error.request.method} ${error.request.location}`

  switch(headers['content-type'].replace(/;.*$/, '')) {
  case 'text/plain':
    message += '\n' + chalk.grey(error.request.responseText)
    break;
  case 'text/html':
    message += '\n' + chalk.grey(require('html-to-text').fromString(error.request.responseText, {
      wordwrap: parseInt(process.env.COLUMNS, 10) || 80,
      format: {
        heading: function (elem, fn, options) {
          var h = fn(elem.children, options);
          return '====\n' + chalk.yellow(chalk.bold(h.toUpperCase())) + '\n====';
        }
      }}))
    break;
  }

  return message
}    

/** Merge a new configuration object on top of an existing one. The new object
 *  is overlaid on the existing object, so that properties specified in the 
 *  existing object graph overwrite, but unspecified edges are left alone.
 *
 * *note* -     We treat objects with constructors other than Function or Object
 *              as though they were primitive values, as they may contain internal 
 *              state that is not represented solely by their own properties
 * 
 * @param       {object}        existing        The top node of an object graph whose 
 *                                              edges may be replaced
 * @param       {object}        neo             The top node of an object graph whose
 *                                              edges describe the replacement
 */
function addConfig (existing, neo) {
  for (let prop in neo) {
    if (!neo.hasOwnProperty(prop)) { continue }
    if (typeof neo[prop] === 'object' && !Array.isArray(neo[prop]) && ['Function','Object'].includes(neo[prop].constructor.name)) {
      if (typeof existing[prop] === 'undefined') {
        existing[prop] = {}
      }
      addConfig(existing[prop], neo[prop])
    } else {
      existing[prop] = neo[prop]
    }
  }
}

function checkConfigFileSafePerms(fullPath) {
  let newPath
  let args = fullPath.split(path.sep)
  
  args[0] += path.sep
  do
  {
    let check
    check=path.resolve.apply(null, args)
    if (fs.statSync(check).mode & 0o022)
      throw new Error(`Config ${fullPath} insecure due to world- or group-writeable ${check}`)
    args.pop()
  } while(args.length)
}

/**
 * Initialize the dcp-client bundle for use by the compute API, etc.
 *
 * @param       {string|URL object}     [url="https://scheduler.distribtued.computer"]
 *                                      Location of scheduler, from whom we download
 *                                      dcp-config.js, which in turn tells us where to
 *                                      find the bundle.
 * @param       {boolean}               [autoUpdate=false]
 * @param       {string|URL object}     [bundleLocation]        The location of the autoUpdate
 *                                      bundle; used to override the bunde.location in the
 *                                      remote dcpConfig.
 *
 * @returns     a Promise which resolves to the dcpConfig which bundle-supplied libraries will see.
 *//**
 * Initialize the dcp-client bundle for use by the compute API, etc.
 *
 * @param       {object}                dcpConfig       a dcpConfig object which can have
 *                                                      scheduler.location, bundle.location, bundle.autoUpdate
 * @returns     a Promise which resolves to the dcpConfig which bundle-supplied libraries will see.
 */
exports.init = async function dcpClient$$init() {
/* The steps that are followed are in a very careful order; there are default configuration options 
 * which can be overridden by either the API consumer or the scheduler; it is important that the wishes 
 * of the API consumer always take priority.
 *
 *  0 - load the local copy of the bundle (happens as side effect of initial require)
 *  1 - specify the default config by reading ~/.dcp/dcp-client/dcp-config.js or using hard-coded defaults
 *  2 - use this copy to plumb in global.XMLHttpRequest which lives forever -- that way KeepAlive etc works.
 *  3 - merge the passed-in configuration with the default configuration
 *  4 - use the config + environment + arguments to figure out where the scheduler is
 *  5 - pull the scheduler's config, and layer it on top of the current configuration
 *  6 - reapply the passed-in configuration into the current configuration
 *  7 - use the new/current configuration to figure out if we are supposed to pull a remote
 *      bundle (autoUpdate) and, if so, from where
 *  8 - activate either the local bundle or the remote bundle against a fresh sandbox using the
 *      latest config: this causes it to (unfortunately) cache configuration values like the location
 *      of the scheduler
 *  9 - re-export the modules from the new bundle
 */
  let dcpConfig = require('dcp/dcp-config')
  let remoteConfigCode = false;
  let finalBundleCode
  let userConfig = { scheduler: {}, bundle: {} }
  let homedirConfigPath = path.resolve(require('os').homedir(), '.dcp', 'dcp-client', 'dcp-config.js')
  let homedirConfig
  let URL = require('dcp/dcp-url').URL
  let testHarnessMode = false
  let initSyncMode = false;
  
  if (arguments[0] === _initForTestHarnessSymbol) {
    /* Disable homedir config, remote code/config download in test harness mode */
    arguments = Array.from(arguments)
    remoteConfigCode = arguments.shift()
    if (typeof remoteConfigCode === 'object') {
      remoteConfigCode = JSON.stringify(remoteConfigCode)
    }
    testHarnessMode = true
    homedirConfigPath = process.env["DCP_CLIENT_TEST_HARNESS_MODE_HOMEDIR_CONFIG_PATH"]
  } else if (arguments[0] === _initForSyncSymbol) {
    initSyncMode = true;
    arguments = Array.from(arguments);
    arguments.shift();
  }
  
  /* Fix all future files containing new URL() to use our class */
  bundleSandbox.URL = URL
  if (dcpConfig.needs && dcpConfig.needs.urlPatchup)
    require('dcp/dcp-url').patchup(dcpConfig)

  /* 1 */
  if (homedirConfigPath && fs.existsSync(homedirConfigPath)) {
    let code
    
    checkConfigFileSafePerms(homedirConfigPath)
    code = fs.readFileSync(homedirConfigPath, 'utf-8')

    if (code.match(/^\s*{/)) {
      homedirConfig = evalScriptInSandbox(homedirConfigPath, bundleSandbox, true)
      addConfig(userConfig, homedirConfig)
    } else {
      let configSandbox = {}
      configSandbox.console = console
      Object.assign(configSandbox, bundleSandbox)
      Object.assign(configSandbox, dcpConfig)
      evalStringInSandbox(code, configSandbox, homedirConfigPath)
    }
  }
  /* Sort out polymorphic arguments: 'passed-in configuration' */
  if (arguments[0]) {
    if (typeof arguments[0] === 'string' || (typeof arguments[0] === 'object' && arguments[0] instanceof global.URL)) {
      addConfig(userConfig, { scheduler: { location: new URL(arguments[0]) }})
    } else if (Array.isArray(arguments[0])) {
      // don't enable help output for init
      const argv = require('dcp/dcp-cli').base().help(false).argv;
      const { scheduler } = argv;
      if (scheduler) {
        userConfig.scheduler.location = new URL(scheduler);
      }
    } else if (typeof arguments[0] === 'object') {
      addConfig(userConfig, arguments[0]);
    }
  }
  if (arguments[1])
    userConfig.bundle.autoUpdate = !!arguments[1]
  if (arguments[2])
    userConfig.bundle.location = new URL(arguments[2])

  /* 2 */
  global.XMLHttpRequest = require('dcp/dcp-xhr').XMLHttpRequest

  /* 3 */
  addConfig(dcpConfig, userConfig)
  if (!dcpConfig.scheduler.location)
    dcpConfig.scheduler.location = new (require('dcp/dcp-url').URL)('https://scheduler.distributed.computer')
  if (!dcpConfig.scheduler.configLocation)
    dcpConfig.scheduler.configLocation = new URL(dcpConfig.scheduler.location.resolve('etc/dcp-config.js')) /* 4 */
  if (userConfig)
    addConfig(dcpConfig, userConfig) 

  /* 4 */
  if (process.env.DCP_SCHEDULER_LOCATION)
    userConfig.scheduler.location = new URL(process.env.DCP_SCHEDULER_LOCATION)
  if (process.env.DCP_SCHEDULER_CONFIGLOCATION)
    userConfig.scheduler.configLocation = process.env.DCP_SCHEDULER_CONFIGLOCATION
  if (process.env.DCP_CONFIG_LOCATION)
    userConfig.scheduler.configLocation = process.env.DCP_CONFIG_LOCATION
  if (process.env.DCP_BUNDLE_AUTOUPDATE)
    userConfig.bundle.location = !!process.env.DCP_BUNDLE_AUTOUPDATE.match(/^true$/i)
  if (process.env.DCP_BUNDLE_LOCATION)
    userConfig.bundle.location = process.env.DCP_BUNDLE_LOCATION
  if (userConfig.scheduler && typeof userConfig.scheduler.location === 'string')
    userConfig.scheduler.location = new URL(userConfig.scheduler.location)
  if (userConfig.bundle && typeof userConfig.bundle.location === 'string')
    userConfig.bundle.location = new URL(userConfig.bundle.location)
  if (userConfig)
    addConfig(dcpConfig, userConfig) 

  /* 5 */
  if (!testHarnessMode && !initSyncMode) {
    try {
      debugging() && console.debug(` * Loading configuration from ${dcpConfig.scheduler.configLocation.href}`);
      remoteConfigCode = await require('dcp/protocol').justFetch(dcpConfig.scheduler.configLocation)
    } catch(e) {
      debugging() && console.error(exports.justFetchPrettyError(e))
      throw new Error(exports.justFetchPrettyError(e, false))
    }
  } else if (initSyncMode) {
    debugging() && console.debug(` * Blocking while loading configuration from ${dcpConfig.scheduler.configLocation.href}`);
    remoteConfigCode = fetchSync(dcpConfig.scheduler.configLocation);
  }
  if (remoteConfigCode !== false && remoteConfigCode.length === 0)
    throw new Error('Configuration is empty at ' + dcpConfig.scheduler.configLocation.href)

  /* 6 */
  bundleSandbox.Error = Error; // patch Error so webpacked code gets the same reference
  bundleSandbox.window = bundleSandbox
  if (remoteConfigCode)
    addConfig(dcpConfig, evalStringInSandbox(remoteConfigCode, bundleSandbox, dcpConfig.scheduler.configLocation));
  addConfig(dcpConfig, bundleSandbox.dcpConfig, true)
  bundleSandbox.dcpConfig = dcpConfig /* assigning window.dcpConfig in remoteConfigCoode creates a new
                                         dcpConfig in the bundle - put it back */

  if (!dcpConfig.bundle.location && dcpConfig.portal && dcpConfig.portal.location)
    dcpConfig.bundle.location = new URL(dcpConfig.portal.location.resolve('dcp-client-bundle.js'))
  if (userConfig)
    addConfig(dcpConfig, userConfig)

  /* 7 */
  if (!testHarnessMode && dcpConfig.bundle.autoUpdate && dcpConfig.bundle.location) {
    if (initSyncMode) {
      debugging() && console.debug(` * Blocking to load autoUpdate bundle from ${dcpConfig.bundle.location.href}`);
      finaleBundleCode = fetchSync(dcpConfig.bundle.location.href);
    } else {
      try {
        debugging() && console.debug(` * Loading autoUpdate bundle from ${dcpConfig.bundle.location.href}`);
        finalBundleCode = await require('dcp/protocol').justFetch(dcpConfig.bundle.location.href);
      } catch(e) {
        debugging() && console.error(exports.justFetchPrettyError(e));
        throw new Error(exports.justFetchPrettyError(e, false));
      }
    }
  }

  /* 8 */
  if (finalBundleCode)
    bundle = evalStringInSandbox(finalBundleCode, bundleSandbox, dcpConfig.bundle.location.href)
  else
    bundle = evalScriptInSandbox(path.resolve(distDir, 'dcp-client-bundle.js'), bundleSandbox)
  if (process.env.DCP_SCHEDULER_LOCATION)
    userConfig.scheduler.location = new URL(process.env.DCP_SCHEDULER_LOCATION)
  /* 9 */
  debugging('modules') && console.debug('Begin phase 2 module injection');
  Object.entries(bundle).forEach(entry => {
    let [id, moduleExports] = entry
    if (id !== 'dcp-config') {
      injectModule('dcp/' + id, moduleExports, typeof nsMap['dcp/' + id] !== 'undefined')
    }
  })

  addConfig(dcpConfig, require('dcp/dcp-config'))
  if (global.dcpConfig) {
    debugging() && console.debug('Dropping bundle dcp-config in favour of global dcpConfig')
    Object.assign(nsMap['dcp/dcp-config'], global.dcpConfig) /* in case anybody has internal references - should props be proxies? /wg nov 2019 */
    bundleSandbox.dcpConfig = nsMap['dcp/dcp-config'] = global.dcpConfig
    injectModule('dcp/dcp-config', global.dcpConfig, true)
  }

<<<<<<< HEAD
  Object.defineProperty(exports, 'distDir', {
    value: function dcpClient$$distDir$getter() {
      return distDir;
    },
    configurable: false,
    writable: false,
    enumerable: false
  })

  injectModule('dcp/client', exports);

  return bundleSandbox.dcpConfig
=======
  initFinish = true;
  return makeInitReturnObject();
>>>>>>> ac097aff
}

exports.initcb = require('./init-common').initcb

/**
 * Sync version of dcp-client.init() - intended only for test harnesses.
 * This function does not download the configuration object from the scheduler,
 * nor does it check for remote bundle updates.
 *
 * @param       config          The dcpConfig object which is normally downloaded from the scheduler
 * @param       ...             Arguments to pass to init()
 *
 * @note This is an unofficial API and is subject to change without notice.
 */
exports._initForTestHarness = function dcpClient$$_initForTestHarness(config /*, ... */) { 
  let argv = Array.from(arguments)
  argv.unshift(_initForTestHarnessSymbol)
  exports.init.apply(null, argv)
}

/**
 * Sync version of dcp-client.init().
 *
 * @returns dcpConfig
 */
exports.initSync = function dcpClient$$initSync() {
  let argv = Array.from(arguments);
  argv.unshift(_initForSyncSymbol);
  exports.init.apply(null, argv);

  return makeInitReturnObject();
}

/** Fetch a web resource from the server, blocking the event loop. Used by initSync() to
 *  fetch the remote scheduler's configuration and optionally its autoUpdate bundle. The
 *  download program displays HTTP-level errors on stderr, so we simply inhert and let it
 *  push the detailed error reporting to the user.
 *
 *  @param      url     {string | instance of dcp/dcp-url.URL}          The URL to fetch; http and https are supported.
 *  @returns    {string} containing the result body.
 *
 *  @throws if there was an error, including HTTP 404 etc.
 */
function fetchSync(url) {
  const child_process = require('child_process');
  var child;
  var args = [ process.execPath, require.resolve('./bin/download'), '--quiet' ];
  var output = '';
  var env = { FORCE_COLOR: 1 };
  
  if (typeof url !== 'string')
    url = url.href;
  args.push(url);

  child = child_process.spawnSync(args[0], args.slice(1), { env: Object.assign(env), shell: false, windowsHide: true, stdio: [ 'ignore', 'pipe', 'inherit' ]});
  if (child.status !== 0)
    throw new Error(`Child process returned exit code ${child.status}`);

  return child.stdout.toString('utf-8');
}

/** Factory function which returns an object which is all of the dcp/ modules exported into
 *  node's module space via the namespace-mapping (ns-map) module. These all original within
 *  the dcp-client bundle in dist/, or the remote scheduler's bundle if autoUpdate was enabled.
 *
 *  This is the return value from initSync() and the promise resolution value for init().
 */
function makeInitReturnObject() {
  var o = {};
  var nsMap = require('./ns-map');
  
  for (let moduleIdentifier in nsMap) {
    if (!nsMap.hasOwnProperty(moduleIdentifier))
      continue;
    if (moduleIdentifier.startsWith('dcp/'))
      o[moduleIdentifier.slice(4)] = require(moduleIdentifier);
  }

  return o;
}<|MERGE_RESOLUTION|>--- conflicted
+++ resolved
@@ -150,12 +150,7 @@
   moduleSystem._cache[id].filename = id
   moduleSystem._cache[id].loaded = true
   injectedModules[id] = true
-<<<<<<< HEAD
-
-  debugging('modules') && console.log(` - injected module ${id}: ${typeof moduleExports === 'object' ? Object.keys(moduleExports) : '(' + typeof moduleExports + ')'}`);
-=======
   debugging('modules') && console.debug(` - injected module ${id}: ${typeof moduleExports === 'object' ? Object.keys(moduleExports) : '(' + typeof moduleExports + ')'}`);
->>>>>>> ac097aff
 }
 
 injectModule('dcp/env-native', { platform: 'nodejs' })
@@ -467,7 +462,6 @@
     injectModule('dcp/dcp-config', global.dcpConfig, true)
   }
 
-<<<<<<< HEAD
   Object.defineProperty(exports, 'distDir', {
     value: function dcpClient$$distDir$getter() {
       return distDir;
@@ -479,11 +473,8 @@
 
   injectModule('dcp/client', exports);
 
-  return bundleSandbox.dcpConfig
-=======
   initFinish = true;
   return makeInitReturnObject();
->>>>>>> ac097aff
 }
 
 exports.initcb = require('./init-common').initcb
