--- conflicted
+++ resolved
@@ -801,7 +801,6 @@
     programName = path.basename(programName, '.js');
   let config = localConfig;
 
-<<<<<<< HEAD
   /* This follows spec doc line-by-line */
   addConfigFile(config, __dirname, 'etc/dcp-config.js');
   await addConfigRKey(config, 'HKLM', 'dcp-client/dcp-config');
@@ -813,8 +812,6 @@
   await addConfigRKey(config, 'HKCU', 'dcp-client/dcp-config');
   programName && await addConfigRKey(config, 'HKCU', `dcp-client/${programName}/dcp-config`);
 
-=======
->>>>>>> 05dafb87
   // Sort out polymorphic arguments: 'passed-in configuration'.
   if (initArgv[0]) {
     if (typeof initArgv[0] === 'string' || (typeof initArgv[0] === 'object' && initArgv[0] instanceof global.URL)) {
