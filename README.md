--- conflicted
+++ resolved
@@ -107,13 +107,7 @@
 Module         | Description 
 :------------- | :----------------
 dcp/compute    | The Compute API
-<<<<<<< HEAD
 dcp/dcp-build  | Object containing version information, etc. of the running bundle
-dcp/cli    | Provides a standard set of DCP CLI options and related utility functions via yargs
-=======
-dcp/build  | Object containing version information, etc. of the running bundle
-dcp/dcp-cli    | Provides a standard set of DCP CLI options and related utility functions via yargs
->>>>>>> 62bc3060
 dcp/dcp-events | Provides classes related to cross-platform event emitting
 dcp/dcp-config | The running configuration object (result of merging various options to `init()`)
 dcp/wallet     | The Wallet API
