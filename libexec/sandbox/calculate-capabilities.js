/**
 *  @file       worker/evaluator-lib/calculate-capabilities.js
 *              Copyright (c) 2020-2022, Distributive. All Rights Reserved.
 *
 *              This file provides a message handler for handling capabilities requests.
 *
 *  @author     Ryan Rossiter, ryan@kingsds.network
 *  @date       Sept 2020
 */

/* global WebGPUWindow GPU */
// @ts-nocheck

self.wrapScriptLoading({ scriptName: 'calculate-capabilities' }, function calculateCapabilities$$fn(protectedStorage, ring2PostMessage)
{
    async function getCapabilities() {
      let offscreenCanvas = false;
      let webgpu = false;
      let bigTexture4096 = false;
      let bigTexture8192 = false;
      let bigTexture16384 = false;
      let bigTexture32768 = false;
      const es7 = false;
      const spidermonkey = false;
      const chrome = undefined;
      let useStrict = true;

      let fdlibmFlag = true;
      const inputFdlibm = [
        7.330382858376182753090688493103,
        9.424777960769379347993890405633,
        14.660765716752370835251895186957,
        16.755160819145565653798257699236,
        7.33038285837618,
      ];

      const outputFdlibm = [
        1525.965888988748247356852516531944,
        12391.64780791669181780889630317688,
        2328571.89435723237693309783935546875,
        18909231.8632431328296661376953125,
        1525.965888988744154630694538354874,
      ];
      let testCode = `
      "use strict";
      (function testFun(a) {
        a=a+1;
        return arguments[0];
      });`

      webgpu =
        (typeof navigator !== 'undefined' &&
          typeof navigator.gpu !== 'undefined');

      if (webgpu) {
        try {
<<<<<<< HEAD
          const adapter = await navigator.gpu.requestAdapter();
          await adapter.requestDevice();
=======
          // if we're in a standalone, we need to initialize a window before requesting adapter
          // These symbols will have to be updated as the webGPU spec keeps updating and as we update our evaluator
          if (typeof WebGPUWindow !== 'undefined') {
            const gpuWindow = new WebGPUWindow({
              width: 640,
              height: 480,
              title: 'DCP-evaluator',
              visible: false,
            });
            
            const adapter = await GPU.requestAdapter({ window: gpuWindow });
            await adapter.requestDevice(adapter.extensions);
          } else {
            const adapter = await navigator.gpu.requestAdapter();
            await adapter.requestDevice();
          }
>>>>>>> 841b0d7d
        } catch (err) {
          // if glfw fails or the symbols exist but webgpu hasn't been
          // properly enabled (mozilla)
          webgpu = false;
        }
      }

      offscreenCanvas = !!(
        typeof OffscreenCanvas !== 'undefined' && new OffscreenCanvas(1, 1)
      );

      if (offscreenCanvas) {
        const canvas = new OffscreenCanvas(1, 1);

        try {
          const gl = canvas.getContext('webgl');
          const textureSize = gl.getParameter(gl.MAX_TEXTURE_SIZE);

          // Destroy the WebGL context, from https://www.khronos.org/registry/webgl/extensions/WEBGL_lose_context/
          // "This is the recommended mechanism for applications to programmatically halt their use of the WebGL API."
          // gl.getExtension('WEBGL_lose_context').loseContext();

          bigTexture4096 = textureSize >= 4096;
          bigTexture8192 = textureSize >= 8192;
          bigTexture16384 = textureSize >= 16384;
          bigTexture32768 = textureSize >= 32768;
        }catch(err){
          //it is possible on some machines, that offscreenCanvas is available but canvas.getContext('webgl' or 'webgl2') results in null
          //Any error in this using an extensions should likely result in specifications for that capability being set to false.
          offscreenCanvas = false;
        }
        protectedStorage.timers.webGL.reset() // Testing for webGL != using webGL.
      }

      try {
        for (let i = 0; i < inputFdlibm.length; i++) {
          if (
            Math.exp(inputFdlibm[i]).toFixed(30) !== outputFdlibm[i].toFixed(30)
          ) {
            fdlibmFlag = false;
            break;
          }
        }
      } catch (err) {
        fdlibmFlag = false;
      }

      if(eval(testCode)(1) !== 1)
        useStrict = false;

      return {
        engine: {
          es7,
          spidermonkey,
        },
        environment: {
          webgpu,
          offscreenCanvas,
          fdlibm: fdlibmFlag,
        },
        browser: {
          chrome,       /* it is replaced in the supervisor based on the DCP_ENV.isBrowserPlatform */
        },
        details: {
          offscreenCanvas: {
            bigTexture4096,
            bigTexture8192,
            bigTexture16384,
            bigTexture32768,
          },
        },
        discrete: true, //allows sandbox to be in a worker that only accepts one slice of a job total
        useStrict,      // strict-mode in the work function
      };
    }

    addEventListener('message', async (event) => {
      try {
        if (event.request === 'describe') {
          const capabilities = await getCapabilities();
          ring2PostMessage({
            capabilities,
            request: 'describe',
          });
        }
      } catch (error) {
        ring2PostMessage({
          request: 'error',
          error: {
            name: error.name,
            message: error.message,
            stack: error.stack,
          },
        });
      }
    });
  },
);<|MERGE_RESOLUTION|>--- conflicted
+++ resolved
@@ -54,27 +54,8 @@
 
       if (webgpu) {
         try {
-<<<<<<< HEAD
           const adapter = await navigator.gpu.requestAdapter();
           await adapter.requestDevice();
-=======
-          // if we're in a standalone, we need to initialize a window before requesting adapter
-          // These symbols will have to be updated as the webGPU spec keeps updating and as we update our evaluator
-          if (typeof WebGPUWindow !== 'undefined') {
-            const gpuWindow = new WebGPUWindow({
-              width: 640,
-              height: 480,
-              title: 'DCP-evaluator',
-              visible: false,
-            });
-            
-            const adapter = await GPU.requestAdapter({ window: gpuWindow });
-            await adapter.requestDevice(adapter.extensions);
-          } else {
-            const adapter = await navigator.gpu.requestAdapter();
-            await adapter.requestDevice();
-          }
->>>>>>> 841b0d7d
         } catch (err) {
           // if glfw fails or the symbols exist but webgpu hasn't been
           // properly enabled (mozilla)
