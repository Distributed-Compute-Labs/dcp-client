#! /usr/bin/env node
/**
 * @file                initsync-dcpconfig.simple
 *                      This test ensures that the dcpConfig is probably correctly
 *                      initialized from the running scheduler when loaded via initSync.
 *
 * @author              Wes Garland, wes@kingsds.network
 * @date                Jun 2022
 */

process.exitCode = 1;
const assert = require('assert').strict;  

async function main()
{
  const wallet = require('dcp/wallet');

  if (!global.hasOwnProperty('dcpConfig'))
    global.dcpConfig = require('dcp/dcp-config');

  assert.equal(dcpConfig.scheduler.location.constructor.name, "dcpUrl$$DcpURL");
  assert.equal(dcpConfig.scheduler.identity instanceof Promise, true);
  const identity = await dcpConfig.scheduler.identity;
  assert.equal(typeof identity, 'object');
<<<<<<< HEAD
=======
  assert(identity.address instanceof wallet.Address);
>>>>>>> 63bce65f

  assert(dcpConfig === require('dcp/dcp-config'));
  process.exitCode = 0;
}

require('../index').initSync();
main();<|MERGE_RESOLUTION|>--- conflicted
+++ resolved
@@ -22,10 +22,7 @@
   assert.equal(dcpConfig.scheduler.identity instanceof Promise, true);
   const identity = await dcpConfig.scheduler.identity;
   assert.equal(typeof identity, 'object');
-<<<<<<< HEAD
-=======
   assert(identity.address instanceof wallet.Address);
->>>>>>> 63bce65f
 
   assert(dcpConfig === require('dcp/dcp-config'));
   process.exitCode = 0;
