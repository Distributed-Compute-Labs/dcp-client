--- conflicted
+++ resolved
@@ -1,10 +1,6 @@
 {
   "name": "dcp-client",
-<<<<<<< HEAD
-  "version": "4.2.4",
-=======
   "version": "4.2.5",
->>>>>>> 471e2057
   "description": "Core libraries for accessing DCP network",
   "keywords": [
     "dcp"
