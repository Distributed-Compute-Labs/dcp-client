--- conflicted
+++ resolved
@@ -1,10 +1,6 @@
 {
   "name": "dcp-client",
-<<<<<<< HEAD
-  "version": "4.3.3-webgpu.0",
-=======
   "version": "4.3.4",
->>>>>>> a9fcc052
   "description": "Core libraries for accessing DCP network",
   "keywords": [
     "dcp"
