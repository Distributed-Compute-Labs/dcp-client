{
  "name": "dcp-client",
  "version": "4.1.16",
  "description": "Core libraries for accessing DCP network",
  "keywords": [
    "dcp"
  ],
  "homepage": "https://github.com/Distributed-Compute-Labs/dcp-client#readme",
  "bugs": {
    "url": "https://github.com/Distributed-Compute-Labs/dcp-client/issues"
  },
  "repository": {
    "type": "git",
    "url": "git+ssh://git@github.com/Distributed-Compute-Labs/dcp-client.git"
  },
  "license": "MIT",
  "author": "Kings Distributed Systems",
  "engines": {
    "node": ">=12.0.0"
  },
  "main": "index.js",
  "directories": {
    "example": "examples"
  },
  "scripts": {
    "build": "./build/bundle",
    "test": "npx peter tests",
    "vtest": "npx peter -v tests"
  },
  "dependencies": {
    "atob": "2.1.2",
    "bravojs": "^1.0.16",
    "btoa": "^1.2.1",
    "chalk": "^2.4.2",
<<<<<<< HEAD
    "ethereumjs-util": "^6.2.0",
    "ethereumjs-wallet": "^0.6.5",
=======
>>>>>>> a8d2d0b3
    "html-to-text": "^5.1.1",
    "http-agent": "^0.1.2",
    "http-proxy-agent": "^4.0.1",
    "https-agent": "^1.0.0",
    "https-proxy-agent": "^5.0.0",
    "kvin": "^1.2.5",
    "nanoid": "^2.1.11",
    "node-localstorage": "^2.1.5",
    "physical-cpu-count": "^2.0.0",
    "polyfill-crypto.getrandomvalues": "^1.0.0",
    "regedit": "^3.0.3",
    "semver": "^7.3.5",
    "webpack": "^5.46.0",
    "webpack-cli": "^4.7.2",
    "xmlhttprequest-ssl": "^1.6.2",
    "yargs": "16.2.0"
  },
  "devDependencies": {
    "@kingsds/eslint-config": "1.0.1",
    "eslint": "7.30.0",
    "peter": "^2.2.0",
    "express": "^4.17.1"
  },
  "peerDependencies": {
    "dcp-worker": "^3.0.0"
  }
}<|MERGE_RESOLUTION|>--- conflicted
+++ resolved
@@ -32,11 +32,6 @@
     "bravojs": "^1.0.16",
     "btoa": "^1.2.1",
     "chalk": "^2.4.2",
-<<<<<<< HEAD
-    "ethereumjs-util": "^6.2.0",
-    "ethereumjs-wallet": "^0.6.5",
-=======
->>>>>>> a8d2d0b3
     "html-to-text": "^5.1.1",
     "http-agent": "^0.1.2",
     "http-proxy-agent": "^4.0.1",
