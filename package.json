--- conflicted
+++ resolved
@@ -1,10 +1,6 @@
 {
   "name": "dcp-client",
-<<<<<<< HEAD
-  "version": "4.2.14",
-=======
   "version": "4.2.15",
->>>>>>> 20c6d0b3
   "description": "Core libraries for accessing DCP network",
   "keywords": [
     "dcp"
