--- conflicted
+++ resolved
@@ -1,10 +1,6 @@
 {
   "name": "dcp-client",
-<<<<<<< HEAD
-  "version": "3.1.7",
-=======
   "version": "3.1.9",
->>>>>>> d45c2ee7
   "description": "Core libraries for accessing DCP network",
   "main": "index.js",
   "scripts": {
@@ -23,13 +19,7 @@
   "homepage": "https://github.com/Distributed-Compute-Labs/dcp-client#README",
   "dependencies": {
     "chalk": "^2.4.2",
-<<<<<<< HEAD
-    "dcp-worker": "^1.0.2",
-=======
     "dcp-worker": "^1.0.6",
-    "ethereumjs-util": "^6.2.0",
-    "ethereumjs-wallet": "^0.6.3",
->>>>>>> d45c2ee7
     "expand-tilde": "^2.0.2",
     "html-to-text": "^5.1.1",
     "md5": "^2.2.1",
