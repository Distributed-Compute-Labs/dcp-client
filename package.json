{
  "name": "dcp-client",
  "version": "4.0.3-a",
  "description": "Core libraries for accessing DCP network",
  "keywords": [
    "dcp"
  ],
  "homepage": "https://github.com/Distributed-Compute-Labs/dcp-client#readme",
  "bugs": {
    "url": "https://github.com/Distributed-Compute-Labs/dcp-client/issues"
  },
  "repository": {
    "type": "git",
    "url": "git+ssh://git@github.com/Distributed-Compute-Labs/dcp-client.git"
  },
  "license": "MIT",
  "author": "Kings Distributed Systems",
  "engines": {
    "node": ">=12.0.0"
  },
  "main": "index.js",
  "directories": {
    "example": "examples"
  },
  "scripts": {
    "build": "./build/bundle",
    "test": "npx peter tests",
    "vtest": "npx peter -v tests"
  },
  "dependencies": {
    "bravojs": "^1.0.15",
    "btoa": "^1.2.1",
    "chalk": "^2.4.2",
    "html-to-text": "^5.1.1",
    "http-agent": "^0.1.2",
    "http-proxy-agent": "^4.0.1",
    "https-agent": "^1.0.0",
    "https-proxy-agent": "^5.0.0",
<<<<<<< HEAD
    "kvin": "^1.2.0-e",
=======
    "kvin": "^1.2.1",
>>>>>>> c784464d
    "nanoid": "^2.1.11",
    "node-localstorage": "^2.1.5",
    "physical-cpu-count": "^2.0.0",
    "polyfill-crypto.getrandomvalues": "^1.0.0",
    "regedit": "^3.0.3",
    "webpack": "^4.43.0",
    "webpack-cli": "^3.3.11",
    "xmlhttprequest-ssl": "^1.6.2",
    "yargs": "16.2.0"
  },
  "devDependencies": {
    "peter": "^2.1.3"
  },
  "peerDependencies": {
    "dcp-worker": "^2.0.4-a"
  }
}<|MERGE_RESOLUTION|>--- conflicted
+++ resolved
@@ -36,11 +36,7 @@
     "http-proxy-agent": "^4.0.1",
     "https-agent": "^1.0.0",
     "https-proxy-agent": "^5.0.0",
-<<<<<<< HEAD
-    "kvin": "^1.2.0-e",
-=======
     "kvin": "^1.2.1",
->>>>>>> c784464d
     "nanoid": "^2.1.11",
     "node-localstorage": "^2.1.5",
     "physical-cpu-count": "^2.0.0",
