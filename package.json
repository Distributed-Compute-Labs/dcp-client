{
  "name": "dcp-client",
<<<<<<< HEAD
  "version": "3.3.3-b",
=======
  "version": "3.2.6-a",
>>>>>>> 62bc3060
  "description": "Core libraries for accessing DCP network",
  "keywords": [
    "dcp"
  ],
  "homepage": "https://github.com/Distributed-Compute-Labs/dcp-client#readme",
  "bugs": {
    "url": "https://github.com/Distributed-Compute-Labs/dcp-client/issues"
  },
  "repository": {
    "type": "git",
    "url": "git+ssh://git@github.com/Distributed-Compute-Labs/dcp-client.git"
  },
  "license": "MIT",
  "author": "Kings Distributed Systems",
  "main": "index.js",
  "directories": {
    "example": "examples"
  },
  "scripts": {
    "build": "./build/bundle",
    "test": "npx peter tests"
  },
  "dependencies": {
    "btoa": "1.2.1",
    "chalk": "^2.4.2",
<<<<<<< HEAD
    "ethereumjs-util": "^6.2.0",
    "ethereumjs-wallet": "^0.6.5",
=======
>>>>>>> 62bc3060
    "expand-tilde": "^2.0.2",
    "html-to-text": "^5.1.1",
    "http-agent": "^0.1.2",
    "https-agent": "^1.0.0",
    "md5": "^2.2.1",
    "nanoid": "^2.1.11",
    "node-localstorage": "^2.1.5",
    "physical-cpu-count": "^2.0.0",
    "polyfill-crypto.getrandomvalues": "^1.0.0",
    "regedit": "^3.0.3",
    "webpack": "^4.43.0",
    "webpack-cli": "^3.3.11",
    "xmlhttprequest-ssl": "^1.6.0",
    "yargs": "16.2.0"
  },
  "devDependencies": {
    "peter": "^2.1.3"
  },
  "peerDependencies": {
<<<<<<< HEAD
    "dcp-worker": "git+ssh://git@gitlab.com/Distributed-Compute-Protocol/dcp-worker.git#epic/scheduler-upgrade"
=======
    "dcp-worker": "git+ssh://git@gitlab.com/Distributed-Compute-Protocol/dcp-worker.git#develop"
>>>>>>> 62bc3060
  }
}<|MERGE_RESOLUTION|>--- conflicted
+++ resolved
@@ -1,10 +1,6 @@
 {
   "name": "dcp-client",
-<<<<<<< HEAD
   "version": "3.3.3-b",
-=======
-  "version": "3.2.6-a",
->>>>>>> 62bc3060
   "description": "Core libraries for accessing DCP network",
   "keywords": [
     "dcp"
@@ -30,12 +26,6 @@
   "dependencies": {
     "btoa": "1.2.1",
     "chalk": "^2.4.2",
-<<<<<<< HEAD
-    "ethereumjs-util": "^6.2.0",
-    "ethereumjs-wallet": "^0.6.5",
-=======
->>>>>>> 62bc3060
-    "expand-tilde": "^2.0.2",
     "html-to-text": "^5.1.1",
     "http-agent": "^0.1.2",
     "https-agent": "^1.0.0",
@@ -54,10 +44,6 @@
     "peter": "^2.1.3"
   },
   "peerDependencies": {
-<<<<<<< HEAD
     "dcp-worker": "git+ssh://git@gitlab.com/Distributed-Compute-Protocol/dcp-worker.git#epic/scheduler-upgrade"
-=======
-    "dcp-worker": "git+ssh://git@gitlab.com/Distributed-Compute-Protocol/dcp-worker.git#develop"
->>>>>>> 62bc3060
-  }
+  },
 }