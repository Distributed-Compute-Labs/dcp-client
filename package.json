--- conflicted
+++ resolved
@@ -1,10 +1,6 @@
 {
   "name": "dcp-client",
-<<<<<<< HEAD
-  "version": "4.2.30",
-=======
   "version": "4.2.31",
->>>>>>> 498fbbb0
   "description": "Core libraries for accessing DCP network",
   "keywords": [
     "dcp"
