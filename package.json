{
  "name": "dcp-client",
<<<<<<< HEAD
  "version": "4.0.9",
=======
  "version": "4.0.10",
>>>>>>> 904b91dd
  "description": "Core libraries for accessing DCP network",
  "keywords": [
    "dcp"
  ],
  "homepage": "https://github.com/Distributed-Compute-Labs/dcp-client#readme",
  "bugs": {
    "url": "https://github.com/Distributed-Compute-Labs/dcp-client/issues"
  },
  "repository": {
    "type": "git",
    "url": "git+ssh://git@github.com/Distributed-Compute-Labs/dcp-client.git"
  },
  "license": "MIT",
  "author": "Kings Distributed Systems",
  "engines": {
    "node": ">=12.0.0"
  },
  "main": "index.js",
  "directories": {
    "example": "examples"
  },
  "scripts": {
    "build": "./build/bundle",
    "test": "npx peter tests",
    "vtest": "npx peter -v tests"
  },
  "dependencies": {
    "bravojs": "^1.0.15",
    "btoa": "^1.2.1",
    "chalk": "^2.4.2",
    "html-to-text": "^5.1.1",
    "http-agent": "^0.1.2",
    "http-proxy-agent": "^4.0.1",
    "https-agent": "^1.0.0",
    "https-proxy-agent": "^5.0.0",
    "kvin": "^1.2.2",
    "nanoid": "^2.1.11",
    "node-localstorage": "^2.1.5",
    "physical-cpu-count": "^2.0.0",
    "polyfill-crypto.getrandomvalues": "^1.0.0",
    "regedit": "^3.0.3",
    "webpack": "^4.43.0",
    "webpack-cli": "^3.3.11",
    "xmlhttprequest-ssl": "^1.6.2",
    "yargs": "16.2.0"
  },
  "devDependencies": {
    "peter": "^2.1.3"
  },
  "peerDependencies": {
    "dcp-worker": "^3.0.0"
  }
}<|MERGE_RESOLUTION|>--- conflicted
+++ resolved
@@ -1,10 +1,6 @@
 {
   "name": "dcp-client",
-<<<<<<< HEAD
-  "version": "4.0.9",
-=======
   "version": "4.0.10",
->>>>>>> 904b91dd
   "description": "Core libraries for accessing DCP network",
   "keywords": [
     "dcp"
