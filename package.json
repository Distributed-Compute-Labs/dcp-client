--- conflicted
+++ resolved
@@ -31,15 +31,7 @@
     "polyfill-crypto.getrandomvalues": "^1.0.0",
     "webpack": "^4.43.0",
     "webpack-cli": "^3.3.11",
-<<<<<<< HEAD
     "xmlhttprequest-ssl": "https://github.com/wesgarland/node-XMLHttpRequest.git#b9fedb035e7a3850d31391a6b6cdcf6d0f340d15",
-    "yargs": "^15.3.1"
-  },
-  "devDependencies": {
-    "@babel/core": "^7.8.7",
-    "babel-loader": "^8.0.6"
-  }
-=======
     "xmlhttprequest-ssl": "git+https://github.com/wesgarland/node-XMLHttpRequest.git#b9fedb035e7a3850d31391a6b6cdcf6d0f340d15",
     "yargs": "^15.3.1"
   },
@@ -50,5 +42,4 @@
   "keywords": [
     "dcp"
   ]
->>>>>>> 6446cbd6
 }