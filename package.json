--- conflicted
+++ resolved
@@ -47,12 +47,7 @@
     "polyfill-crypto.getrandomvalues": "^1.0.0",
     "regedit": "^3.0.3",
     "semver": "^7.3.5",
-<<<<<<< HEAD
     "webpack": "^5.77.0",
-=======
-    "socket.io-client": "^4.6.1",
-    "webpack": "^5.75.0",
->>>>>>> 63bce65f
     "webpack-cli": "^4.7.2",
     "yargs": "16.2.0"
   },
