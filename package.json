{
  "name": "dcp-client",
<<<<<<< HEAD
  "version": "4.2.27",
=======
  "version": "4.2.28",
>>>>>>> 1b0fecdf
  "description": "Core libraries for accessing DCP network",
  "keywords": [
    "dcp"
  ],
  "homepage": "https://github.com/Distributed-Compute-Labs/dcp-client#readme",
  "bugs": {
    "url": "https://github.com/Distributed-Compute-Labs/dcp-client/issues"
  },
  "repository": {
    "type": "git",
    "url": "git+ssh://git@github.com/Distributed-Compute-Labs/dcp-client.git"
  },
  "license": "MIT",
  "author": "Distributive",
  "engines": {
    "node": ">=14.15.0"
  },
  "main": "index.js",
  "directories": {
    "example": "examples"
  },
  "scripts": {
    "build": "./build/bundle",
    "test": "npx peter tests",
    "vtest": "npx peter -v tests"
  },
  "dependencies": {
    "@kingsds/socket.io-client": "^4.5.4",
    "@kingsds/xmlhttprequest-ssl": "^2.1.0",
    "atob": "2.1.2",
    "bravojs": "^1.0.16",
    "btoa": "^1.2.1",
    "chalk": "^4.1.2",
    "ethereumjs-util": "^7.1.5",
    "ethereumjs-wallet": "^1.0.2",
    "html-to-text": "^5.1.1",
    "http-proxy-agent": "^4.0.1",
    "https-agent": "^1.0.0",
    "https-proxy-agent": "^5.0.0",
    "kvin": "^1.2.13",
    "nanoid": "^3.2.0",
    "node-localstorage": "^2.1.5",
    "physical-cpu-count": "^2.0.0",
    "polyfill-crypto.getrandomvalues": "^1.0.0",
    "regedit": "^3.0.3",
    "semver": "^7.3.5",
    "webpack": "^5.79.0",
    "webpack-cli": "^4.7.2",
    "yargs": "16.2.0"
  },
  "devDependencies": {
    "@kingsds/eslint-config": "1.0.1",
    "eslint": "7.30.0",
    "express": "^4.18.2",
    "peter": "^2.3.10"
  },
  "peerDependencies": {
    "dcp-worker": "^3.0.0"
  }
}<|MERGE_RESOLUTION|>--- conflicted
+++ resolved
@@ -1,10 +1,6 @@
 {
   "name": "dcp-client",
-<<<<<<< HEAD
-  "version": "4.2.27",
-=======
   "version": "4.2.28",
->>>>>>> 1b0fecdf
   "description": "Core libraries for accessing DCP network",
   "keywords": [
     "dcp"
