{
  "name": "dcp-client",
<<<<<<< HEAD
  "version": "2.6.1",
=======
  "version": "2.6.0",
>>>>>>> b9cf00a1
  "description": "Core libraries for accessing DCP network",
  "main": "index.js",
  "repository": {
    "type": "git",
    "url": "git+ssh://git@gitlab.com/Distributed-Compute-Protocol/dcp-client.git"
  },
  "author": "Kings Distributed Systems",
  "license": "ISC",
  "bugs": {
    "url": "https://gitlab.com/Distributed-Compute-Protocol/dcp-client/issues"
  },
  "homepage": "https://gitlab.com/Distributed-Compute-Protocol/dcp-client#README",
  "dependencies": {
    "chalk": "^2.4.2",
    "expand-tilde": "^2.0.2",
    "html-to-text": "^5.1.1",
    "password-prompt": "^1.1.2",
    "polyfill-crypto.getrandomvalues": "^1.0.0",
    "xmlhttprequest-ssl": "https://github.com/wesgarland/node-XMLHttpRequest.git#b9fedb035e7a3850d31391a6b6cdcf6d0f340d15"
  },
  "devDependencies": {
    "webpack": "^4.41.0"
  }
}<|MERGE_RESOLUTION|>--- conflicted
+++ resolved
@@ -1,10 +1,6 @@
 {
   "name": "dcp-client",
-<<<<<<< HEAD
-  "version": "2.6.1",
-=======
-  "version": "2.6.0",
->>>>>>> b9cf00a1
+  "version": "2.6.4",
   "description": "Core libraries for accessing DCP network",
   "main": "index.js",
   "repository": {
