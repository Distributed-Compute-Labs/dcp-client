--- conflicted
+++ resolved
@@ -1,10 +1,6 @@
 {
   "name": "dcp-client",
-<<<<<<< HEAD
   "version": "3.3.2",
-=======
-  "version": "3.2.4",
->>>>>>> 460937be
   "description": "Core libraries for accessing DCP network",
   "keywords": [
     "dcp"
