{
  "name": "dcp-client",
<<<<<<< HEAD
  "version": "3.1.5",
=======
  "version": "3.1.6",
>>>>>>> 0a949c36
  "description": "Core libraries for accessing DCP network",
  "main": "index.js",
  "scripts": {
    "postpublish": "PACKAGE_VERSION=$(cat package.json | grep \\\"version\\\" | head -1 | awk -F: '{ print $2 }' | sed 's/[\",]//g' | tr -d '[[:space:]]') && git tag v$PACKAGE_VERSION && git push --tags",
    "build": "./build/bundle"
  },
  "repository": {
    "type": "git",
    "url": "git@github.com:Distributed-Compute-Labs/dcp-client.git"
  },
  "author": "Kings Distributed Systems",
  "license": "MIT",
  "bugs": {
    "url": "https://github.com/Distributed-Compute-Labs/dcp-client/issues"
  },
  "homepage": "https://github.com/Distributed-Compute-Labs/dcp-client#README",
  "dependencies": {
    "chalk": "^2.4.2",
    "dcp-worker": "^1.0.2",
    "expand-tilde": "^2.0.2",
    "html-to-text": "^5.1.1",
    "md5": "^2.2.1",
    "nanoid": "^2.1.11",
    "niim": "^1.11.6-j",
    "node-localstorage": "^2.1.6",
    "physical-cpu-count": "^2.0.0",
    "polyfill-crypto.getrandomvalues": "^1.0.0",
    "webpack": "^4.43.0",
    "webpack-cli": "^3.3.12",
    "xmlhttprequest-ssl": "^1.6.0",
    "yargs": "^15.3.1"
  },
  "devDependencies": {},
  "directories": {
    "example": "examples"
  },
  "keywords": [
    "dcp"
  ]
}<|MERGE_RESOLUTION|>--- conflicted
+++ resolved
@@ -1,14 +1,10 @@
 {
   "name": "dcp-client",
-<<<<<<< HEAD
-  "version": "3.1.5",
-=======
-  "version": "3.1.6",
->>>>>>> 0a949c36
+  "version": "3.1.7",
   "description": "Core libraries for accessing DCP network",
   "main": "index.js",
   "scripts": {
-    "postpublish": "PACKAGE_VERSION=$(cat package.json | grep \\\"version\\\" | head -1 | awk -F: '{ print $2 }' | sed 's/[\",]//g' | tr -d '[[:space:]]') && git tag v$PACKAGE_VERSION && git push --tags",
+    "postpublish": "PACKAGE_VERSION=$(cat package.json | grep \\\"version\\\" | head -1 | awk -F: '{ print $2 }' | sed 's/[\",]//g' | tr -d '[[:space:]]') && git tag -f v$PACKAGE_VERSION && git push --tags",
     "build": "./build/bundle"
   },
   "repository": {
