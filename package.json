--- conflicted
+++ resolved
@@ -1,10 +1,6 @@
 {
   "name": "dcp-client",
-<<<<<<< HEAD
-  "version": "4.2.18",
-=======
   "version": "4.2.20",
->>>>>>> 6942b192
   "description": "Core libraries for accessing DCP network",
   "keywords": [
     "dcp"
