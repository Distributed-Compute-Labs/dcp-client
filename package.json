{
  "name": "dcp-client",
<<<<<<< HEAD
  "version": "3.1.15-0",
=======
  "version": "3.1.15",
>>>>>>> 74e42c5a
  "description": "Core libraries for accessing DCP network",
  "main": "index.js",
  "scripts": {
    "build": "./build/bundle"
  },
  "repository": {
    "type": "git",
    "url": "git+ssh://git@github.com/Distributed-Compute-Protocol/dcp-client.git"
  },
  "author": "Kings Distributed Systems",
  "license": "MIT",
  "bugs": {
    "url": "https://github.com/Distributed-Compute-Protocol/dcp-client/issues"
  },
  "homepage": "https://github.com/Distributed-Compute-Protocol/dcp-client#README",
  "dependencies": {
    "chalk": "^2.4.2",
<<<<<<< HEAD
    "dcp-worker": "^1.0.11",
=======
    "dcp-worker": "git+ssh://git@gitlab.com:Distributed-Compute-Protocol/dcp-worker.git#2dc138f981e828575635f98cc8c451c4f142deb4",
>>>>>>> 74e42c5a
    "ethereumjs-util": "^6.2.0",
    "ethereumjs-wallet": "^0.6.5",
    "expand-tilde": "^2.0.2",
    "html-to-text": "^5.1.1",
    "http-agent": "^0.1.2",
    "https-agent": "^1.0.0",
    "md5": "^2.2.1",
    "nanoid": "^2.1.11",
    "niim": "^1.11.6-i",
    "node-localstorage": "^2.1.5",
    "physical-cpu-count": "^2.0.0",
    "polyfill-crypto.getrandomvalues": "^1.0.0",
    "webpack": "^4.43.0",
    "webpack-cli": "^3.3.11",
    "xmlhttprequest-ssl": "^1.6.0",
    "yargs": "^15.3.1"
  },
  "devDependencies": {},
  "directories": {
    "example": "examples"
  },
  "keywords": [
    "dcp"
  ]
}<|MERGE_RESOLUTION|>--- conflicted
+++ resolved
@@ -1,10 +1,6 @@
 {
   "name": "dcp-client",
-<<<<<<< HEAD
-  "version": "3.1.15-0",
-=======
-  "version": "3.1.15",
->>>>>>> 74e42c5a
+  "version": "3.1.16-0",
   "description": "Core libraries for accessing DCP network",
   "main": "index.js",
   "scripts": {
@@ -22,11 +18,7 @@
   "homepage": "https://github.com/Distributed-Compute-Protocol/dcp-client#README",
   "dependencies": {
     "chalk": "^2.4.2",
-<<<<<<< HEAD
-    "dcp-worker": "^1.0.11",
-=======
-    "dcp-worker": "git+ssh://git@gitlab.com:Distributed-Compute-Protocol/dcp-worker.git#2dc138f981e828575635f98cc8c451c4f142deb4",
->>>>>>> 74e42c5a
+    "dcp-worker": "git+ssh://git@gitlab.com/Distributed-Compute-Protocol/dcp-worker.git#b32f765ba91e00a72591a35e401cbde8bb223e98",
     "ethereumjs-util": "^6.2.0",
     "ethereumjs-wallet": "^0.6.5",
     "expand-tilde": "^2.0.2",
