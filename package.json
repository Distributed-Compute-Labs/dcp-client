{
  "name": "dcp-client",
<<<<<<< HEAD
  "version": "4.2.29",
=======
  "version": "4.2.30-0",
>>>>>>> 329b1fdf
  "description": "Core libraries for accessing DCP network",
  "keywords": [
    "dcp"
  ],
  "homepage": "https://github.com/Distributed-Compute-Labs/dcp-client#readme",
  "bugs": {
    "url": "https://github.com/Distributed-Compute-Labs/dcp-client/issues"
  },
  "repository": {
    "type": "git",
    "url": "git+ssh://git@github.com/Distributed-Compute-Labs/dcp-client.git"
  },
  "license": "MIT",
  "author": "Distributive",
  "engines": {
    "node": ">=14.15.0"
  },
  "main": "index.js",
  "directories": {
    "example": "examples"
  },
  "scripts": {
    "build": "./build/bundle",
    "test": "npx peter tests",
    "vtest": "npx peter -v tests"
  },
  "dependencies": {
    "@kingsds/socket.io-client": "^4.5.4",
    "@kingsds/xmlhttprequest-ssl": "^2.1.0",
    "atob": "2.1.2",
    "bravojs": "^1.0.16",
    "btoa": "^1.2.1",
    "chalk": "^4.1.2",
    "ethereumjs-util": "^7.1.5",
    "ethereumjs-wallet": "^1.0.2",
    "html-to-text": "^5.1.1",
    "http-proxy-agent": "^4.0.1",
    "https-agent": "^1.0.0",
    "https-proxy-agent": "^5.0.0",
    "kvin": "^1.2.13",
    "nanoid": "^3.2.0",
    "node-localstorage": "^2.1.5",
    "physical-cpu-count": "^2.0.0",
    "polyfill-crypto.getrandomvalues": "^1.0.0",
    "regedit": "^3.0.3",
    "semver": "^7.3.5",
    "webpack": "^5.79.0",
    "webpack-cli": "^4.7.2",
    "yargs": "16.2.0"
  },
  "devDependencies": {
    "@kingsds/eslint-config": "1.0.1",
    "eslint": "7.30.0",
    "express": "^4.18.2",
    "peter": "^2.3.10"
  },
  "peerDependencies": {
    "dcp-worker": "^3.0.0"
  }
}<|MERGE_RESOLUTION|>--- conflicted
+++ resolved
@@ -1,10 +1,6 @@
 {
   "name": "dcp-client",
-<<<<<<< HEAD
-  "version": "4.2.29",
-=======
-  "version": "4.2.30-0",
->>>>>>> 329b1fdf
+  "version": "4.2.30",
   "description": "Core libraries for accessing DCP network",
   "keywords": [
     "dcp"
