{
  "name": "dcp-client",
<<<<<<< HEAD
  "version": "4.1.21-a",
=======
  "version": "4.1.22",
>>>>>>> 7f50d023
  "description": "Core libraries for accessing DCP network",
  "keywords": [
    "dcp"
  ],
  "homepage": "https://github.com/Distributed-Compute-Labs/dcp-client#readme",
  "bugs": {
    "url": "https://github.com/Distributed-Compute-Labs/dcp-client/issues"
  },
  "repository": {
    "type": "git",
    "url": "git+ssh://git@github.com/Distributed-Compute-Labs/dcp-client.git"
  },
  "license": "MIT",
  "author": "Kings Distributed Systems",
  "engines": {
    "node": ">=12.0.0"
  },
  "main": "index.js",
  "directories": {
    "example": "examples"
  },
  "scripts": {
    "build": "./build/bundle",
    "test": "npx peter tests",
    "vtest": "npx peter -v tests"
  },
  "dependencies": {
    "atob": "2.1.2",
    "bravojs": "^1.0.16",
    "btoa": "^1.2.1",
    "chalk": "^2.4.2",
    "html-to-text": "^5.1.1",
    "http-agent": "^0.1.2",
    "http-proxy-agent": "^4.0.1",
    "https-agent": "^1.0.0",
    "https-proxy-agent": "^5.0.0",
    "kvin": "^1.2.7",
    "nanoid": "^3.2.0",
    "node-localstorage": "^2.1.5",
    "physical-cpu-count": "^2.0.0",
    "polyfill-crypto.getrandomvalues": "^1.0.0",
    "regedit": "^3.0.3",
    "semver": "^7.3.5",
    "webpack": "^5.67.0",
    "webpack-cli": "^4.7.2",
    "xmlhttprequest-ssl": "^1.6.2",
    "yargs": "16.2.0"
  },
  "devDependencies": {
    "@kingsds/eslint-config": "1.0.1",
    "eslint": "7.30.0",
    "peter": "^2.2.0",
    "express": "^4.17.1"
  },
  "peerDependencies": {
    "dcp-worker": "^3.0.0"
  }
}<|MERGE_RESOLUTION|>--- conflicted
+++ resolved
@@ -1,10 +1,6 @@
 {
   "name": "dcp-client",
-<<<<<<< HEAD
-  "version": "4.1.21-a",
-=======
   "version": "4.1.22",
->>>>>>> 7f50d023
   "description": "Core libraries for accessing DCP network",
   "keywords": [
     "dcp"
