--- conflicted
+++ resolved
@@ -51,12 +51,8 @@
     'range-object',
     'stats-ranges',
     'standard-objects',
-<<<<<<< HEAD
-    "worker",
-=======
     'worker',
     'utils',
->>>>>>> 0a949c36
     "publish",
   ]) exports['dcp/' + moduleIdentifier] = moduleIdentifier;
 
