/**
 * @file        ns-map.js               Namespace map, for translating between API-consumer namespace
 *                                      and the webpacked client internal namespace.  This module can
 *                                      be loaded with either a CommonJS/1.0 (NodeJS) or /2.0 (BravoJS)
 *                                      module system.
 *
 *                                      Each export key is a module name to be exposed to dcp-client API-
 *                                      consumers; each export value is the property where that module 
 *                                      is stored on the webpack bundle.
 *
 * @author      Wes Garland, wes@kingsds.network
 * @date        Aug 2019
 */

if (typeof module.declare === 'undefined') { /* cjs1 */
  module.declare = function moduleDeclarePolyfill(deps, factory) {
    if (!factory) {
      factory = deps
      deps = undefined
    }

    factory(require, exports, module)
  }
}

module.declare([], function $$nsMap(require, exports, module) {
  var moduleIdentifier;
  
  /* LHS: where symbols appear      RHS: where they come from in dcp-client-bundle-src.js */      
  exports['dcp/bootstrap-build']= 'dcp-build'
  exports['dcp/build']          = 'dcp-build' /* overridden when new version loaded */
  exports['dcp/dcp-config' ]    = 'dcp-config'

  for (moduleIdentifier of [
<<<<<<< HEAD
    'compute',
    'wallet',
    'protocol',
    'protocol-v4',
    'client-modal',
    'bank-util',
    'dcp-xhr',
    'dcp-env',
    'dcp-url',
    'dcp-cli',
    'dcp-timers',
    'dot-dcp-dir',
    'dcp-events',
    'eth',
    'serialize',
    'job',
    'rangeobject',
    'stats',
    'standard-objects',
=======
    "dcp-xhr",
    "dcp-url",
    "dcp-env",
    "dcp-cli",
    "dot-dcp-dir",
    "dcp-events",
    "eth",
    "wallet",
    "protocol",
    "protocol-v4",
    "bank-util",
    "compute",
    "worker",
>>>>>>> ac097aff
  ]) exports['dcp/' + moduleIdentifier] = moduleIdentifier;

  /* Provide internal copies of third-party npm libraries when external (native?) copies not available */
  for (moduleIdentifier of [
    'ethereumjs-util',
    'ethereumjs-wallet',
    'ethereumjs-tx',
    'bignumber.js',
    'socket.io-client',
  ]) {
    try {
      require.resolve(moduleIdentifier);
    } catch(e) {
      if (e.code === 'MODULE_NOT_FOUND')
        exports[moduleIdentifier] = moduleIdentifier;
      else
        throw e;
    }
  }
  
}); /* end of module */<|MERGE_RESOLUTION|>--- conflicted
+++ resolved
@@ -32,7 +32,6 @@
   exports['dcp/dcp-config' ]    = 'dcp-config'
 
   for (moduleIdentifier of [
-<<<<<<< HEAD
     'compute',
     'wallet',
     'protocol',
@@ -52,21 +51,7 @@
     'rangeobject',
     'stats',
     'standard-objects',
-=======
-    "dcp-xhr",
-    "dcp-url",
-    "dcp-env",
-    "dcp-cli",
-    "dot-dcp-dir",
-    "dcp-events",
-    "eth",
-    "wallet",
-    "protocol",
-    "protocol-v4",
-    "bank-util",
-    "compute",
     "worker",
->>>>>>> ac097aff
   ]) exports['dcp/' + moduleIdentifier] = moduleIdentifier;
 
   /* Provide internal copies of third-party npm libraries when external (native?) copies not available */
