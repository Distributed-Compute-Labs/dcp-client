#! /usr/bin/env node
/**
 * @file        download        Program to download a URL and send it to stdout.  Used to implement
 *                              dcp-client's initSync() method.
 *
 * @author      Wes Garland, wes@kingsds.netework
 * @date        May 2020
 */

const dcpClient = require('..');
const { dcp } = dcpClient._initForTestHarness();
const fs = require('fs');

function usage() {
  console.log(
`Usage: ${process.argv[1]} [--quiet] [--fd=number] protocol://restofurl.com
 Where:
    --fd=N:     send all output to file descriptor N
    --quiet:    suppress progress messages
`);
}

async function main(argv) {
  var data;
  var url;
  var fd;
  
  loop: for (let i=0; i < argv.length; i++)
  {
    let [,key,,value] = argv[i].match(/(^[^=]*)(=?)(.*)/); /* separate by first = */
    
    switch(key) {
      case '--quiet':
        argv.splice(i--,1);
        console.log = console.debug = function(){};
        break;
      case '--fd':
        fd = Number(value);
        break;
      default:
        continue loop;
    }

    argv.splice(i--,1);
  }
  url = argv[argv.length - 1];

  if (argv.length < 2)
    return usage();

  try {
<<<<<<< HEAD
    data = await dcp.protocol.justFetch(url);
=======
    data = await require('dcp/utils').justFetch(url);
>>>>>>> b4afbf1f
    if (fd)
      fs.writeSync(fd, data);
    else 
      process.stdout.write(data);
  } catch(e) {
    console.error(require('dcp/utils').justFetchPrettyError(e));
    process.exit(1);
  }
}

main.call(null, process.argv.slice(1)).finally(() => setImmediate(process.exit));<|MERGE_RESOLUTION|>--- conflicted
+++ resolved
@@ -1,14 +1,13 @@
 #! /usr/bin/env node
 /**
- * @file        download        Program to download a URL and send it to stdout.  Used to implement
- *                              dcp-client's initSync() method.
+ * @file        download        Program to download a URL and send it to stdout or the
+ *                              specified field descriptor.
  *
  * @author      Wes Garland, wes@kingsds.netework
  * @date        May 2020
  */
 
 const dcpClient = require('..');
-const { dcp } = dcpClient._initForTestHarness();
 const fs = require('fs');
 
 function usage() {
@@ -49,11 +48,7 @@
     return usage();
 
   try {
-<<<<<<< HEAD
-    data = await dcp.protocol.justFetch(url);
-=======
     data = await require('dcp/utils').justFetch(url);
->>>>>>> b4afbf1f
     if (fd)
       fs.writeSync(fd, data);
     else 
